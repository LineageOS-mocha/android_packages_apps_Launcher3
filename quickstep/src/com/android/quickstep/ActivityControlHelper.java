--- conflicted
+++ resolved
@@ -69,11 +69,8 @@
 
     float getTranslationYForQuickScrub(T activity);
 
-<<<<<<< HEAD
     void executeOnWindowAvailable(T activity, Runnable action);
 
-=======
->>>>>>> 0bbacc70
     void onTransitionCancelled(T activity, boolean activityVisible);
 
     int getSwipeUpDestinationAndLength(DeviceProfile dp, Context context, Rect outRect);
@@ -296,14 +293,11 @@
         }
 
         @Override
-<<<<<<< HEAD
         public void executeOnWindowAvailable(RecentsActivity activity, Runnable action) {
             action.run();
         }
 
         @Override
-=======
->>>>>>> 0bbacc70
         public void onTransitionCancelled(RecentsActivity activity, boolean activityVisible) {
             // TODO:
         }
