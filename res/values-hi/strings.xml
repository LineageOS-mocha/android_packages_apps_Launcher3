<?xml version="1.0" encoding="UTF-8"?>
<!-- 
/*
* Copyright (C) 2008 The Android Open Source Project
*
* Licensed under the Apache License, Version 2.0 (the "License");
* you may not use this file except in compliance with the License.
* You may obtain a copy of the License at
*
*      http://www.apache.org/licenses/LICENSE-2.0
*
* Unless required by applicable law or agreed to in writing, software
* distributed under the License is distributed on an "AS IS" BASIS,
* WITHOUT WARRANTIES OR CONDITIONS OF ANY KIND, either express or implied.
* See the License for the specific language governing permissions and
* limitations under the License.
*/
 -->

<resources xmlns:android="http://schemas.android.com/apk/res/android"
    xmlns:xliff="urn:oasis:names:tc:xliff:document:1.2">
    <string name="application_name" msgid="5181331383435256801">"Launcher3"</string>
    <string name="folder_name" msgid="7371454440695724752"></string>
    <string name="work_folder_name" msgid="3753320833950115786">"कार्यस्‍थल"</string>
    <string name="activity_not_found" msgid="8071924732094499514">"एप्‍लिकेशन इंस्‍टॉल नहीं है."</string>
    <string name="activity_not_available" msgid="7456344436509528827">"ऐप्स उपलब्ध नहीं है"</string>
    <string name="safemode_shortcut_error" msgid="9160126848219158407">"डाउनलोड किए गए ऐप्स सुरक्षित मोड में अक्षम है"</string>
    <string name="safemode_widget_error" msgid="4863470563535682004">"विजेट सुरक्षित मोड में अक्षम हैं"</string>
    <string name="toggle_weight_watcher" msgid="5645299835184636119">"मेमोरी दिखाएं"</string>
    <string name="long_press_widget_to_add" msgid="7699152356777458215">"विजेट को चुनने के लिए स्‍पर्श करके रखें."</string>
    <string name="widget_dims_format" msgid="2370757736025621599">"%1$d × %2$d"</string>
<<<<<<< HEAD
    <string name="external_drop_widget_error" msgid="3165821058322217155">"आइटम को इस होम स्‍क्रीन पर नहीं छोड़ा जा सका."</string>
    <string name="external_drop_widget_pick_title" msgid="3486317258037690630">"बनाने के लिए विजेट चुनें"</string>
    <string name="rename_folder_label" msgid="3727762225964550653">"फ़ोल्‍डर का नाम"</string>
    <string name="rename_folder_title" msgid="3771389277707820891">"फ़ोल्‍डर का नाम बदलें"</string>
    <string name="rename_action" msgid="5559600076028658757">"ठीक"</string>
    <string name="cancel_action" msgid="7009134900002915310">"अभी नहीं"</string>
    <string name="menu_item_add_item" msgid="1264911265836810421">"होम स्‍क्रीन में जोड़ें"</string>
    <string name="group_applications" msgid="3797214114206693605">"ऐप्लिकेशन"</string>
    <string name="group_shortcuts" msgid="6012256992764410535">"शॉर्टकट"</string>
    <string name="group_widgets" msgid="1569030723286851002">"शॉर्टकट"</string>
    <string name="completely_out_of_space" msgid="6106288382070760318">"आपकी होम स्‍क्रीन पर स्थान शेष नहीं है."</string>
=======
    <string name="all_apps_search_bar_hint" msgid="7084713969757597256">"ऐप्‍स खोजें"</string>
    <string name="all_apps_loading_message" msgid="7557140873644765180">"ऐप्स लोड हो रहे हैं..."</string>
    <string name="all_apps_no_search_results" msgid="6332185285860416787">"\"<xliff:g id="QUERY">%1$s</xliff:g>\" से मिलान करने वाला कोई ऐप नहीं मिला"</string>
>>>>>>> e3fe3f89
    <string name="out_of_space" msgid="4691004494942118364">"इस होम स्‍क्रीन पर स्थान शेष नहीं है."</string>
    <string name="hotseat_out_of_space" msgid="7448809638125333693">"पसंदीदा ट्रे में और स्थान नहीं है"</string>
    <string name="all_apps_button_label" msgid="9110807029020582876">"ऐप्लिकेशन"</string>
    <string name="all_apps_home_button_label" msgid="252062713717058851">"होम"</string>
    <string name="delete_target_label" msgid="1822697352535677073">"निकालें"</string>
    <string name="delete_target_uninstall_label" msgid="5100785476250872595">"अनइंस्टॉल करें"</string>
    <string name="info_target_label" msgid="8053346143994679532">"ऐप्लिकेशन की जानकारी"</string>
    <string name="permlab_install_shortcut" msgid="5632423390354674437">"शॉर्टकट इंस्‍टॉल करें"</string>
    <string name="permdesc_install_shortcut" msgid="923466509822011139">"ऐप्लिकेशन को उपयोगकर्ता के हस्‍तक्षेप के बिना शॉर्टकट जोड़ने देती है."</string>
    <string name="permlab_read_settings" msgid="1941457408239617576">"होम सेटिंग और शॉर्टकट पढ़ें"</string>
    <string name="permdesc_read_settings" msgid="5833423719057558387">"ऐप्लिकेशन को होम में सेटिंग और शॉर्टकट पढ़ने देती है."</string>
    <string name="permlab_write_settings" msgid="3574213698004620587">"होम सेटिंग और शॉर्टकट लिखें"</string>
    <string name="permdesc_write_settings" msgid="5440712911516509985">"ऐप्लिकेशन को होम में सेटिंग और शॉर्टकट बदलने देती है."</string>
    <string name="gadget_error_text" msgid="6081085226050792095">"विजेट लोड करने में समस्‍या"</string>
    <string name="gadget_setup_text" msgid="8274003207686040488">"सेटअप"</string>
    <string name="uninstall_system_app_text" msgid="4172046090762920660">"यह एक सिस्टम ऐप्लिकेशन है और इसे अनइंस्टॉल नहीं किया जा सकता."</string>
    <string name="folder_hint_text" msgid="6617836969016293992">"अनामित फ़ोल्डर"</string>
    <string name="default_scroll_format" msgid="7475544710230993317">"पृष्ठ %2$d में से %1$d"</string>
    <string name="workspace_scroll_format" msgid="8458889198184077399">"होम स्क्रीन %2$d में से %1$d"</string>
    <string name="first_run_cling_title" msgid="2459738000155917941">"स्वागत है"</string>
    <string name="migration_cling_title" msgid="9181776667882933767">"ऐप्स आइकन की प्रतिलिपि बनाएं"</string>
    <string name="migration_cling_description" msgid="2752413805582227644">"अपनी पुरानी होम स्क्रीन से आइकन और फ़ोल्डर आयात करें?"</string>
    <string name="migration_cling_copy_apps" msgid="946331230090919440">"आइकन की प्रतिलिपि बनाएं"</string>
    <string name="migration_cling_use_default" msgid="2626475813981258626">"फिर से शुरू करें"</string>
    <string name="workspace_cling_longpress_title" msgid="9173998993909018310">"वॉलपेपर, शॉर्टकट और सेटिंग"</string>
    <string name="workspace_cling_longpress_description" msgid="4119994475505235248">"पृष्ठभूमि कस्टमाइज़ करने के लिए स्पर्श करके रखें"</string>
    <string name="workspace_cling_longpress_dismiss" msgid="368660286867640874">"समझ लिया"</string>
    <string name="folder_opened" msgid="94695026776264709">"फ़ोल्डर खोला गया, <xliff:g id="WIDTH">%1$d</xliff:g> गुणा <xliff:g id="HEIGHT">%2$d</xliff:g>"</string>
    <string name="folder_tap_to_close" msgid="1884479294466410023">"फ़ोल्‍डर बंद करने के लिए स्‍पर्श करें"</string>
    <string name="folder_tap_to_rename" msgid="9191075570492871147">"बदला गया नाम सहेजने के लिए स्पर्श करें"</string>
    <string name="folder_closed" msgid="4100806530910930934">"फ़ोल्डर बंद किया गया"</string>
    <string name="folder_renamed" msgid="1794088362165669656">"फ़ोल्डर का नाम बदलकर <xliff:g id="NAME">%1$s</xliff:g> किया गया"</string>
    <string name="folder_name_format" msgid="6629239338071103179">"फ़ोल्डर: <xliff:g id="NAME">%1$s</xliff:g>"</string>
    <string name="widget_button_text" msgid="2880537293434387943">"शॉर्टकट"</string>
    <string name="wallpaper_button_text" msgid="8404103075899945851">"वॉलपेपर"</string>
    <string name="settings_button_text" msgid="8119458837558863227">"सेटिंग"</string>
    <string name="allow_rotation_title" msgid="2118706734511831751">"रोटेशन की अनुमति दें"</string>
    <string name="package_state_unknown" msgid="7592128424511031410">"अज्ञात"</string>
    <string name="abandoned_clean_this" msgid="7610119707847920412">"निकालें"</string>
    <string name="abandoned_search" msgid="891119232568284442">"खोजें"</string>
    <string name="abandoned_promises_title" msgid="7096178467971716750">"यह ऐप्स इंस्टॉल नहीं है"</string>
    <string name="abandoned_promise_explanation" msgid="3990027586878167529">"इस आइकन का ऐप्स इंस्टॉल नहीं है. आप उसे निकाल सकते हैं या ऐप्स की खोज करके उसे मैन्युअल रूप से इंस्टॉल कर सकते हैं."</string>
    <string name="action_add_to_workspace" msgid="8902165848117513641">"होम स्‍क्रीन में जोड़ें"</string>
    <string name="action_move_here" msgid="2170188780612570250">"आइटम यहां ले जाएं"</string>
    <string name="item_added_to_workspace" msgid="4211073925752213539">"होम स्क्रीन में आइटम जोड़ा गया"</string>
    <string name="item_removed" msgid="851119963877842327">"आइटम निकाला गया"</string>
    <string name="action_move" msgid="4339390619886385032">"आइटम ले जाएं"</string>
    <string name="move_to_empty_cell" msgid="2833711483015685619">"पंक्ति <xliff:g id="NUMBER_0">%1$s</xliff:g> स्तंभ <xliff:g id="NUMBER_1">%2$s</xliff:g> पर ले जाएं"</string>
    <string name="move_to_position" msgid="6750008980455459790">"<xliff:g id="NUMBER">%1$s</xliff:g> स्थिति पर ले जाएं"</string>
    <string name="move_to_hotseat_position" msgid="6295412897075147808">"<xliff:g id="NUMBER">%1$s</xliff:g> की पसंदीदा स्थिति पर ले जाएं"</string>
    <string name="item_moved" msgid="4606538322571412879">"आइटम ले जाया गया"</string>
    <string name="add_to_folder" msgid="9040534766770853243">"फ़ोल्डर में जोड़ें: <xliff:g id="NAME">%1$s</xliff:g>"</string>
    <string name="add_to_folder_with_app" msgid="4534929978967147231">"<xliff:g id="NAME">%1$s</xliff:g> के साथ फ़ोल्डर में जोड़ें"</string>
    <string name="added_to_folder" msgid="4793259502305558003">"आइटम फ़ोल्डर में जोड़ा गया"</string>
    <string name="create_folder_with" msgid="4050141361160214248">"इसके साथ फ़ोल्डर बनाएं: <xliff:g id="NAME">%1$s</xliff:g>"</string>
    <string name="folder_created" msgid="6409794597405184510">"फ़ोल्डर बनाया गया"</string>
    <string name="action_move_to_workspace" msgid="1603837886334246317">"होम स्क्रीन पर ले जाएं"</string>
    <string name="action_move_screen_left" msgid="8854216831569401665">"स्क्रीन को बाएं ले जाएं"</string>
    <string name="action_move_screen_right" msgid="329334910274311123">"स्क्रीन को दाएं ले जाएं"</string>
    <string name="screen_moved" msgid="266230079505650577">"स्क्रीन ले जाई गई"</string>
    <string name="action_resize" msgid="1802976324781771067">"आकार बदलें"</string>
    <string name="action_increase_width" msgid="8773715375078513326">"चौड़ाई बढ़ाएं"</string>
    <string name="action_increase_height" msgid="459390020612501122">"ऊंचाई बढ़ाएं"</string>
    <string name="action_decrease_width" msgid="1374549771083094654">"चौड़ाई घटाएं"</string>
    <string name="action_decrease_height" msgid="282377193880900022">"ऊंचाई घटाएं"</string>
    <string name="widget_resized" msgid="9130327887929620">"विजेट का आकार बदलकर उसकी चौड़ाई <xliff:g id="NUMBER_0">%1$s</xliff:g> और ऊंचाई <xliff:g id="NUMBER_1">%2$s</xliff:g> कर दी गई"</string>
</resources><|MERGE_RESOLUTION|>--- conflicted
+++ resolved
@@ -29,23 +29,9 @@
     <string name="toggle_weight_watcher" msgid="5645299835184636119">"मेमोरी दिखाएं"</string>
     <string name="long_press_widget_to_add" msgid="7699152356777458215">"विजेट को चुनने के लिए स्‍पर्श करके रखें."</string>
     <string name="widget_dims_format" msgid="2370757736025621599">"%1$d × %2$d"</string>
-<<<<<<< HEAD
-    <string name="external_drop_widget_error" msgid="3165821058322217155">"आइटम को इस होम स्‍क्रीन पर नहीं छोड़ा जा सका."</string>
-    <string name="external_drop_widget_pick_title" msgid="3486317258037690630">"बनाने के लिए विजेट चुनें"</string>
-    <string name="rename_folder_label" msgid="3727762225964550653">"फ़ोल्‍डर का नाम"</string>
-    <string name="rename_folder_title" msgid="3771389277707820891">"फ़ोल्‍डर का नाम बदलें"</string>
-    <string name="rename_action" msgid="5559600076028658757">"ठीक"</string>
-    <string name="cancel_action" msgid="7009134900002915310">"अभी नहीं"</string>
-    <string name="menu_item_add_item" msgid="1264911265836810421">"होम स्‍क्रीन में जोड़ें"</string>
-    <string name="group_applications" msgid="3797214114206693605">"ऐप्लिकेशन"</string>
-    <string name="group_shortcuts" msgid="6012256992764410535">"शॉर्टकट"</string>
-    <string name="group_widgets" msgid="1569030723286851002">"शॉर्टकट"</string>
-    <string name="completely_out_of_space" msgid="6106288382070760318">"आपकी होम स्‍क्रीन पर स्थान शेष नहीं है."</string>
-=======
     <string name="all_apps_search_bar_hint" msgid="7084713969757597256">"ऐप्‍स खोजें"</string>
     <string name="all_apps_loading_message" msgid="7557140873644765180">"ऐप्स लोड हो रहे हैं..."</string>
     <string name="all_apps_no_search_results" msgid="6332185285860416787">"\"<xliff:g id="QUERY">%1$s</xliff:g>\" से मिलान करने वाला कोई ऐप नहीं मिला"</string>
->>>>>>> e3fe3f89
     <string name="out_of_space" msgid="4691004494942118364">"इस होम स्‍क्रीन पर स्थान शेष नहीं है."</string>
     <string name="hotseat_out_of_space" msgid="7448809638125333693">"पसंदीदा ट्रे में और स्थान नहीं है"</string>
     <string name="all_apps_button_label" msgid="9110807029020582876">"ऐप्लिकेशन"</string>
