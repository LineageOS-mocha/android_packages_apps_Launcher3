<?xml version="1.0" encoding="utf-8"?>
<!--
/* //device/apps/common/assets/res/any/colors.xml
**
** Copyright 2008, The Android Open Source Project
**
** Licensed under the Apache License, Version 2.0 (the "License"); 
** you may not use this file except in compliance with the License. 
** You may obtain a copy of the License at 
**
**     http://www.apache.org/licenses/LICENSE-2.0 
**
** Unless required by applicable law or agreed to in writing, software 
** distributed under the License is distributed on an "AS IS" BASIS, 
** WITHOUT WARRANTIES OR CONDITIONS OF ANY KIND, either express or implied. 
** See the License for the specific language governing permissions and 
** limitations under the License.
*/
-->
<resources>
    <!-- The color tints to apply to the text and drag view when hovering
         over the delete target or the info target -->
    <color name="delete_target_hover_tint">#FFC1C1C1</color>
    <color name="uninstall_target_hover_tint">#FFF0592B</color>
    <color name="info_target_hover_tint">#FF009688</color>
    <color name="cling_scrim_background">#80000000</color>

    <color name="focused_background">#80c6c5c5</color>

    <color name="workspace_icon_text_color">#FFF</color>

    <color name="workspace_edge_effect_color">#FFFFFFFF</color>
    <color name="folder_edge_effect_color">#FF757575</color>

    <color name="quantum_panel_text_color">#FF666666</color>
    <color name="quantum_panel_bg_color">#FFF5F5F5</color>
    <color name="quantum_panel_bg_color_dark">#FF374248</color>

    <color name="outline_color">#FFFFFFFF</color>

<<<<<<< HEAD
    <!-- Launcher Settings -->
    <color name="primary">#ff303F9F</color>
    <color name="primary_dark">#ff283593</color>
    <color name="primary_light">#ff3949AB</color>
    <color name="accent">#ff303F9F</color>

=======
    <!-- Containers -->
    <color name="container_fastscroll_thumb_inactive_color">#42000000</color>
    <color name="container_fastscroll_thumb_active_color">#009688</color>

    <!-- All Apps -->
    <color name="all_apps_grid_section_text_color">#009688</color>

    <!-- Widgets view -->
    <color name="widgets_view_fastscroll_thumb_inactive_color">#42FFFFFF</color>
    <color name="widgets_view_section_text_color">#FFFFFF</color>
    <color name="widgets_view_item_text_color">#C4C4C4</color>
    <color name="widgets_cell_color">#263238</color>
>>>>>>> 5845d3db
</resources><|MERGE_RESOLUTION|>--- conflicted
+++ resolved
@@ -38,14 +38,12 @@
 
     <color name="outline_color">#FFFFFFFF</color>
 
-<<<<<<< HEAD
     <!-- Launcher Settings -->
     <color name="primary">#ff303F9F</color>
     <color name="primary_dark">#ff283593</color>
     <color name="primary_light">#ff3949AB</color>
     <color name="accent">#ff303F9F</color>
 
-=======
     <!-- Containers -->
     <color name="container_fastscroll_thumb_inactive_color">#42000000</color>
     <color name="container_fastscroll_thumb_active_color">#009688</color>
@@ -58,5 +56,4 @@
     <color name="widgets_view_section_text_color">#FFFFFF</color>
     <color name="widgets_view_item_text_color">#C4C4C4</color>
     <color name="widgets_cell_color">#263238</color>
->>>>>>> 5845d3db
 </resources>