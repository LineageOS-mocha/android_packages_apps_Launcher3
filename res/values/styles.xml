<?xml version="1.0" encoding="utf-8"?>
<!--
/*
* Copyright (C) 2008 The Android Open Source Project
*
* Licensed under the Apache License, Version 2.0 (the "License");
* you may not use this file except in compliance with the License.
* You may obtain a copy of the License at
*
*      http://www.apache.org/licenses/LICENSE-2.0
*
* Unless required by applicable law or agreed to in writing, software
* distributed under the License is distributed on an "AS IS" BASIS,
* WITHOUT WARRANTIES OR CONDITIONS OF ANY KIND, either express or implied.
* See the License for the specific language governing permissions and
* limitations under the License.
*/
-->

<resources>
    <style name="Theme.Light.CustomOverscroll" parent="@android:style/Theme.DeviceDefault">
        <item name="android:colorEdgeEffect">@color/folder_edge_effect_color</item>
    </style>

    <style name="Theme.Dark.CustomOverscroll" parent="@android:style/Theme.DeviceDefault">
        <item name="android:colorEdgeEffect">@color/workspace_edge_effect_color</item>
    </style>

    <style name="Icon">
        <item name="android:layout_width">match_parent</item>
        <item name="android:layout_height">match_parent</item>
        <item name="android:layout_gravity">center</item>
        <item name="android:gravity">center_horizontal</item>
        <item name="android:singleLine">true</item>
        <item name="android:ellipsize">marquee</item>
        <item name="android:textColor">@color/workspace_icon_text_color</item>
        <item name="android:shadowRadius">2.0</item>
        <item name="android:shadowColor">#B0000000</item>
        <item name="android:fontFamily">sans-serif-condensed</item>
    </style>

    <style name="Icon.AllApps">
        <item name="android:background">@null</item>
        <item name="android:textColor">@color/quantum_panel_text_color</item>
        <item name="android:drawablePadding">@dimen/dynamic_grid_icon_drawable_padding</item>
        <item name="android:shadowRadius">0</item>
        <item name="customShadows">false</item>
    </style>

    <style name="Icon.Folder">
        <item name="android:background">@null</item>
        <item name="android:textColor">@color/quantum_panel_text_color</item>
        <item name="android:shadowRadius">0</item>
        <item name="customShadows">false</item>
    </style>

    <style name="SearchButton"></style>

    <style name="DropTargetButtonContainer">
        <item name="android:layout_width">0dp</item>
        <item name="android:layout_height">match_parent</item>
    </style>

    <style name="DropTargetButtonBase">
        <item name="android:layout_width">wrap_content</item>
        <item name="android:layout_height">match_parent</item>
        <item name="android:layout_gravity">center</item>
        <item name="android:gravity">center_vertical</item>
        <item name="android:drawablePadding">7.5dp</item>
        <item name="android:paddingLeft">25dp</item>
        <item name="android:paddingRight">25dp</item>
        <item name="android:textColor">#FFFFFFFF</item>
        <item name="android:textSize">@dimen/drop_target_text_size</item>
        <item name="android:singleLine">true</item>
        <item name="android:ellipsize">end</item>
        <item name="android:shadowColor">#FF000000</item>
        <item name="android:shadowDx">0.0</item>
        <item name="android:shadowDy">1.0</item>
        <item name="android:shadowRadius">4.0</item>
    </style>

    <style name="DropTargetButton" parent="DropTargetButtonBase" />

    <style name="PreloadIcon">
        <item name="background">@drawable/virtual_preload</item>
        <item name="indicatorSize">4dp</item>
        <item name="ringOutset">4dp</item>
    </style>

    <style name="PreloadIcon.Folder">
        <item name="background">@drawable/virtual_preload_folder</item>
        <item name="indicatorSize">4dp</item>
        <item name="ringOutset">4dp</item>
    </style>

<<<<<<< HEAD
    <!-- Overridden in device overlays -->
    <style name="PagedViewWidgetImageView">
        <item name="android:paddingLeft">@dimen/app_widget_preview_padding_left</item>
    </style>

    <style name="SearchButton.WithPaddingStart">
        <item name="android:paddingLeft">8dp</item>
    </style>

    <!-- Launcher Settings -->
    <style name="LauncherTheme" parent="@android:style/Theme.Material.Light.DarkActionBar">
        <item name="android:windowContentOverlay">@null</item>
        <item name="android:colorPrimary">@color/primary</item>
        <item name="android:colorPrimaryDark">@color/primary_dark</item>
        <item name="android:colorAccent">@color/accent</item>
    </style>
=======
>>>>>>> 5845d3db
</resources><|MERGE_RESOLUTION|>--- conflicted
+++ resolved
@@ -93,7 +93,6 @@
         <item name="ringOutset">4dp</item>
     </style>
 
-<<<<<<< HEAD
     <!-- Overridden in device overlays -->
     <style name="PagedViewWidgetImageView">
         <item name="android:paddingLeft">@dimen/app_widget_preview_padding_left</item>
@@ -110,6 +109,4 @@
         <item name="android:colorPrimaryDark">@color/primary_dark</item>
         <item name="android:colorAccent">@color/accent</item>
     </style>
-=======
->>>>>>> 5845d3db
 </resources>