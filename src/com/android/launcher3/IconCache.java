/*
 * Copyright (C) 2008 The Android Open Source Project
 *
 * Licensed under the Apache License, Version 2.0 (the "License");
 * you may not use this file except in compliance with the License.
 * You may obtain a copy of the License at
 *
 *      http://www.apache.org/licenses/LICENSE-2.0
 *
 * Unless required by applicable law or agreed to in writing, software
 * distributed under the License is distributed on an "AS IS" BASIS,
 * WITHOUT WARRANTIES OR CONDITIONS OF ANY KIND, either express or implied.
 * See the License for the specific language governing permissions and
 * limitations under the License.
 */

package com.android.launcher3;

import com.android.launcher3.backup.BackupProtos;

import android.app.ActivityManager;
import android.content.ComponentName;
import android.content.Context;
import android.content.Intent;
import android.content.pm.ActivityInfo;
import android.content.pm.PackageManager;
import android.content.pm.ResolveInfo;
import android.content.res.Resources;
import android.graphics.Bitmap;
import android.graphics.BitmapFactory;
import android.graphics.Canvas;
import android.graphics.Paint;
import android.graphics.drawable.Drawable;
<<<<<<< HEAD
import android.text.TextUtils;
import android.preference.PreferenceManager;
=======
import android.util.Log;

import java.io.ByteArrayOutputStream;
import java.io.File;
import java.io.FileInputStream;
import java.io.FileNotFoundException;
import java.io.FileOutputStream;
import java.io.IOException;
>>>>>>> aebea1b0
import java.util.HashMap;
import java.util.HashSet;
import java.util.Iterator;
import java.util.Map.Entry;

/**
 * Cache of application icons.  Icons can be made from any thread.
 */
public class IconCache {
    @SuppressWarnings("unused")
    private static final String TAG = "Launcher.IconCache";

    private static final int INITIAL_ICON_CACHE_CAPACITY = 50;
<<<<<<< HEAD
    private IconPackHelper mIconPackHelper;
=======
    private static final String RESOURCE_FILE_PREFIX = "icon_";

    private static final boolean DEBUG = true;
>>>>>>> aebea1b0

    private static class CacheEntry {
        public Bitmap icon;
        public String title;
    }

    private final Bitmap mDefaultIcon;
    private final Context mContext;
    private final PackageManager mPackageManager;
    private final HashMap<ComponentName, CacheEntry> mCache =
            new HashMap<ComponentName, CacheEntry>(INITIAL_ICON_CACHE_CAPACITY);
    private int mIconDpi;

    public IconCache(Context context) {
        ActivityManager activityManager =
                (ActivityManager) context.getSystemService(Context.ACTIVITY_SERVICE);

        mContext = context;
        mPackageManager = context.getPackageManager();
        mIconDpi = activityManager.getLauncherLargeIconDensity();

        // need to set mIconDpi before getting default icon
        mDefaultIcon = makeDefaultIcon();

        mIconPackHelper = new IconPackHelper(context);
        loadIconPack();
    }

    public Drawable getFullResDefaultActivityIcon() {
        return getFullResIcon(Resources.getSystem(),
                android.R.mipmap.sym_def_app_icon);
    }

    public Drawable getFullResIcon(Resources resources, int iconId) {
        Drawable d;
        try {
            d = resources.getDrawableForDensity(iconId, mIconDpi);
        } catch (Resources.NotFoundException e) {
            d = null;
        }

        return (d != null) ? d : getFullResDefaultActivityIcon();
    }

    public Drawable getFullResIcon(String packageName, int iconId) {
        Resources resources;
        try {
            resources = mPackageManager.getResourcesForApplication(packageName);
        } catch (PackageManager.NameNotFoundException e) {
            resources = null;
        }
        if (resources != null) {
            if (iconId != 0) {
                return getFullResIcon(resources, iconId);
            }
        }
        return getFullResDefaultActivityIcon();
    }

    public Drawable getFullResIcon(ResolveInfo info) {
        return getFullResIcon(info.activityInfo);
    }

    public Drawable getFullResIcon(ActivityInfo info) {

        Resources resources;
        try {
            resources = mPackageManager.getResourcesForApplication(
                    info.applicationInfo);
        } catch (PackageManager.NameNotFoundException e) {
            resources = null;
        }
        if (resources != null) {
            int iconId = 0;
            if (mIconPackHelper != null && mIconPackHelper.isIconPackLoaded()) {
                iconId = mIconPackHelper.getResourceIdForActivityIcon(info);
                if (iconId != 0) {
                    return getFullResIcon(mIconPackHelper.getIconPackResources(), iconId);
                }
            }
            iconId = info.getIconResource();
            if (iconId != 0) {
                return getFullResIcon(resources, iconId);
            }
        }

        return getFullResDefaultActivityIcon();
    }

    private Bitmap makeDefaultIcon() {
        Drawable d = getFullResDefaultActivityIcon();
        Bitmap b = Bitmap.createBitmap(Math.max(d.getIntrinsicWidth(), 1),
                Math.max(d.getIntrinsicHeight(), 1),
                Bitmap.Config.ARGB_8888);
        Canvas c = new Canvas(b);
        d.setBounds(0, 0, b.getWidth(), b.getHeight());
        d.draw(c);
        c.setBitmap(null);
        return b;
    }

    private void loadIconPack() {
        mIconPackHelper.unloadIconPack();
        String iconPack = PreferenceManager.getDefaultSharedPreferences(mContext)
                    .getString(LauncherPreferences.KEY_ICON_PACK, "");
        if (!TextUtils.isEmpty(iconPack) && !mIconPackHelper.loadIconPack(iconPack)) {
            PreferenceManager.getDefaultSharedPreferences(mContext).edit()
                    .putString(LauncherPreferences.KEY_ICON_PACK, "").commit();
        }
    }

    /**
     * Remove any records for the supplied ComponentName.
     */
    public void remove(ComponentName componentName) {
        synchronized (mCache) {
            mCache.remove(componentName);
        }
    }

    /**
     * Remove any records for the supplied package name.
     */
    public void remove(String packageName) {
        HashSet<ComponentName> forDeletion = new HashSet<ComponentName>();
        for (ComponentName componentName: mCache.keySet()) {
            if (componentName.getPackageName().equals(packageName)) {
                forDeletion.add(componentName);
            }
        }
        for (ComponentName condemned: forDeletion) {
            remove(condemned);
        }
    }

    /**
     * Empty out the cache.
     */
    public void flush() {
        synchronized (mCache) {
            mCache.clear();
        }
        loadIconPack();
    }

    /**
     * Empty out the cache that aren't of the correct grid size
     */
    public void flushInvalidIcons(DeviceProfile grid) {
        synchronized (mCache) {
            Iterator<Entry<ComponentName, CacheEntry>> it = mCache.entrySet().iterator();
            while (it.hasNext()) {
                final CacheEntry e = it.next().getValue();
                if (e.icon.getWidth() < grid.iconSizePx || e.icon.getHeight() < grid.iconSizePx) {
                    it.remove();
                }
            }
        }
    }

    /**
     * Fill in "application" with the icon and label for "info."
     */
    public void getTitleAndIcon(AppInfo application, ResolveInfo info,
            HashMap<Object, CharSequence> labelCache) {
        synchronized (mCache) {
            CacheEntry entry = cacheLocked(application.componentName, info, labelCache);

            application.title = entry.title;
            application.iconBitmap = entry.icon;
        }
    }

    public Bitmap getIcon(Intent intent) {
        return getIcon(intent, null);
    }

    public Bitmap getIcon(Intent intent, String title) {
        synchronized (mCache) {
            final ResolveInfo resolveInfo = mPackageManager.resolveActivity(intent, 0);
            ComponentName component = intent.getComponent();

            if (component == null) {
                return mDefaultIcon;
            }

            CacheEntry entry = cacheLocked(component, resolveInfo, null);
            if (title != null) {
                entry.title = title;
            }
            return entry.icon;
        }
    }

    public Bitmap getIcon(ComponentName component, ResolveInfo resolveInfo,
            HashMap<Object, CharSequence> labelCache) {
        synchronized (mCache) {
            if (resolveInfo == null || component == null) {
                return null;
            }

            CacheEntry entry = cacheLocked(component, resolveInfo, labelCache);
            return entry.icon;
        }
    }

    public boolean isDefaultIcon(Bitmap icon) {
        return mDefaultIcon == icon;
    }

    private CacheEntry cacheLocked(ComponentName componentName, ResolveInfo info,
            HashMap<Object, CharSequence> labelCache) {
        CacheEntry entry = mCache.get(componentName);
        if (entry == null) {
            entry = new CacheEntry();

            mCache.put(componentName, entry);

            if (info != null) {
                ComponentName key = LauncherModel.getComponentNameFromResolveInfo(info);
                if (labelCache != null && labelCache.containsKey(key)) {
                    entry.title = labelCache.get(key).toString();
                } else {
                    entry.title = info.loadLabel(mPackageManager).toString();
                    if (labelCache != null) {
                        labelCache.put(key, entry.title);
                    }
                }
                if (entry.title == null) {
                    entry.title = info.activityInfo.name;
                }

                entry.icon = Utilities.createIconBitmap(
                        getFullResIcon(info), mContext);
            } else {
                entry.title = "";
                Bitmap preloaded = getPreloadedIcon(componentName);
                if (preloaded != null) {
                    if (DEBUG) Log.d(TAG, "using preloaded icon for " +
                            componentName.toShortString());
                    entry.icon = preloaded;
                } else {
                    if (DEBUG) Log.d(TAG, "using default icon for " +
                            componentName.toShortString());
                    entry.icon = mDefaultIcon;
                }
            }
<<<<<<< HEAD
            if (entry.title == null) {
                entry.title = info.activityInfo.name;
            }

            Drawable icon = getFullResIcon(info);
            if (mIconPackHelper.isIconPackLoaded() && (mIconPackHelper
                    .getResourceIdForActivityIcon(info.activityInfo) == 0)) {
                entry.icon = Utilities.createIconBitmap(
                        icon, mContext, mIconPackHelper.getIconBack(),
                        mIconPackHelper.getIconMask(), mIconPackHelper.getIconUpon(), mIconPackHelper.getIconScale());
            } else {
                entry.icon = Utilities.createIconBitmap(
                        icon, mContext);
            }
=======
>>>>>>> aebea1b0
        }
        return entry;
    }

    public HashMap<ComponentName,Bitmap> getAllIcons() {
        synchronized (mCache) {
            HashMap<ComponentName,Bitmap> set = new HashMap<ComponentName,Bitmap>();
            for (ComponentName cn : mCache.keySet()) {
                final CacheEntry e = mCache.get(cn);
                set.put(cn, e.icon);
            }
            return set;
        }
    }

    /**
     * Pre-load an icon into the persistent cache.
     *
     * <P>Queries for a component that does not exist in the package manager
     * will be answered by the persistent cache.
     *
     * @param context application context
     * @param componentName the icon should be returned for this component
     * @param icon the icon to be persisted
     * @param dpi the native density of the icon
     */
    public static void preloadIcon(Context context, ComponentName componentName, Bitmap icon,
            int dpi) {
        // TODO rescale to the correct native DPI
        try {
            PackageManager packageManager = context.getPackageManager();
            packageManager.getActivityIcon(componentName);
            // component is present on the system already, do nothing
            return;
        } catch (PackageManager.NameNotFoundException e) {
            // pass
        }

        final String key = componentName.flattenToString();
        FileOutputStream resourceFile = null;
        try {
            resourceFile = context.openFileOutput(getResourceFilename(componentName),
                    Context.MODE_PRIVATE);
            ByteArrayOutputStream os = new ByteArrayOutputStream();
            if (icon.compress(android.graphics.Bitmap.CompressFormat.PNG, 75, os)) {
                byte[] buffer = os.toByteArray();
                resourceFile.write(buffer, 0, buffer.length);
            } else {
                Log.w(TAG, "failed to encode cache for " + key);
                return;
            }
        } catch (FileNotFoundException e) {
            Log.w(TAG, "failed to pre-load cache for " + key, e);
        } catch (IOException e) {
            Log.w(TAG, "failed to pre-load cache for " + key, e);
        } finally {
            if (resourceFile != null) {
                try {
                    resourceFile.close();
                } catch (IOException e) {
                    Log.d(TAG, "failed to save restored icon for: " + key, e);
                }
            }
        }
    }

    /**
     * Read a pre-loaded icon from the persistent icon cache.
     *
     * @param componentName the component that should own the icon
     * @returns a bitmap if one is cached, or null.
     */
    private Bitmap getPreloadedIcon(ComponentName componentName) {
        final String key = componentName.flattenToShortString();

        if (DEBUG) Log.v(TAG, "looking for pre-load icon for " + key);
        Bitmap icon = null;
        FileInputStream resourceFile = null;
        try {
            resourceFile = mContext.openFileInput(getResourceFilename(componentName));
            byte[] buffer = new byte[1024];
            ByteArrayOutputStream bytes = new ByteArrayOutputStream();
            int bytesRead = 0;
            while(bytesRead >= 0) {
                bytes.write(buffer, 0, bytesRead);
                bytesRead = resourceFile.read(buffer, 0, buffer.length);
            }
            if (DEBUG) Log.d(TAG, "read " + bytes.size());
            icon = BitmapFactory.decodeByteArray(bytes.toByteArray(), 0, bytes.size());
            if (icon == null) {
                Log.w(TAG, "failed to decode pre-load icon for " + key);
            }
        } catch (FileNotFoundException e) {
            if (DEBUG) Log.d(TAG, "there is no restored icon for: " + key, e);
        } catch (IOException e) {
            Log.w(TAG, "failed to read pre-load icon for: " + key, e);
        } finally {
            if(resourceFile != null) {
                try {
                    resourceFile.close();
                } catch (IOException e) {
                    Log.d(TAG, "failed to manage pre-load icon file: " + key, e);
                }
            }
        }

        if (icon != null) {
            // TODO: handle alpha mask in the view layer
            Bitmap b = Bitmap.createBitmap(Math.max(icon.getWidth(), 1),
                    Math.max(icon.getHeight(), 1),
                    Bitmap.Config.ARGB_8888);
            Canvas c = new Canvas(b);
            Paint paint = new Paint();
            paint.setAlpha(127);
            c.drawBitmap(icon, 0, 0, paint);
            c.setBitmap(null);
            icon.recycle();
            icon = b;
        }

        return icon;
    }

    /**
     * Remove a pre-loaded icon from the persistent icon cache.
     *
     * @param componentName the component that should own the icon
     * @returns true on success
     */
    public boolean deletePreloadedIcon(ComponentName componentName) {
        if (componentName == null) {
            return false;
        }
        if (mCache.remove(componentName) != null) {
            if (DEBUG) Log.d(TAG, "removed pre-loaded icon from the in-memory cache");
        }
        boolean success = mContext.deleteFile(getResourceFilename(componentName));
        if (DEBUG && success) Log.d(TAG, "removed pre-loaded icon from persistent cache");

        return success;
    }

    private static String getResourceFilename(ComponentName component) {
        String resourceName = component.flattenToShortString();
        String filename = resourceName.replace(File.separatorChar, '_');
        return RESOURCE_FILE_PREFIX + filename;
    }
}<|MERGE_RESOLUTION|>--- conflicted
+++ resolved
@@ -31,10 +31,8 @@
 import android.graphics.Canvas;
 import android.graphics.Paint;
 import android.graphics.drawable.Drawable;
-<<<<<<< HEAD
 import android.text.TextUtils;
 import android.preference.PreferenceManager;
-=======
 import android.util.Log;
 
 import java.io.ByteArrayOutputStream;
@@ -43,7 +41,6 @@
 import java.io.FileNotFoundException;
 import java.io.FileOutputStream;
 import java.io.IOException;
->>>>>>> aebea1b0
 import java.util.HashMap;
 import java.util.HashSet;
 import java.util.Iterator;
@@ -57,13 +54,10 @@
     private static final String TAG = "Launcher.IconCache";
 
     private static final int INITIAL_ICON_CACHE_CAPACITY = 50;
-<<<<<<< HEAD
+    private static final String RESOURCE_FILE_PREFIX = "icon_";
+
+    private static final boolean DEBUG = true;
     private IconPackHelper mIconPackHelper;
-=======
-    private static final String RESOURCE_FILE_PREFIX = "icon_";
-
-    private static final boolean DEBUG = true;
->>>>>>> aebea1b0
 
     private static class CacheEntry {
         public Bitmap icon;
@@ -311,7 +305,6 @@
                     entry.icon = mDefaultIcon;
                 }
             }
-<<<<<<< HEAD
             if (entry.title == null) {
                 entry.title = info.activityInfo.name;
             }
@@ -326,8 +319,6 @@
                 entry.icon = Utilities.createIconBitmap(
                         icon, mContext);
             }
-=======
->>>>>>> aebea1b0
         }
         return entry;
     }
