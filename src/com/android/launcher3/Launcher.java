--- conflicted
+++ resolved
@@ -65,13 +65,10 @@
 import android.os.Message;
 import android.os.StrictMode;
 import android.os.SystemClock;
-<<<<<<< HEAD
+import android.os.UserHandle;
 import android.preference.PreferenceManager;
 import android.provider.Settings;
 import android.speech.RecognizerIntent;
-=======
-import android.os.UserHandle;
->>>>>>> 5845d3db
 import android.text.Selection;
 import android.text.SpannableStringBuilder;
 import android.text.TextUtils;
@@ -481,16 +478,12 @@
         setContentView(R.layout.launcher);
 
         setupViews();
-<<<<<<< HEAD
-        grid.layout(this);
+        mDeviceProfile.layout(this);
 
         PreferenceManager.getDefaultSharedPreferences(this)
                 .registerOnSharedPreferenceChangeListener(mSharedPreferencesObserver);
 
         registerContentObservers();
-=======
-        mDeviceProfile.layout(this);
->>>>>>> 5845d3db
 
         lockAllApps();
 
@@ -1221,7 +1214,6 @@
             // setting.
             return !Utilities.isRotationAllowedForDevice(this);
         }
-<<<<<<< HEAD
         return true;
     }
 
@@ -1231,8 +1223,6 @@
         if (mWorkspace.isInOverviewMode()) {
             mWorkspace.exitOverviewMode(false);
         }
-=======
->>>>>>> 5845d3db
     }
 
     public void addToCustomContentPage(View customContent,
