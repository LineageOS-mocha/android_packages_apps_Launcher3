
/*
 * Copyright (C) 2008 The Android Open Source Project
 *
 * Licensed under the Apache License, Version 2.0 (the "License");
 * you may not use this file except in compliance with the License.
 * You may obtain a copy of the License at
 *
 *      http://www.apache.org/licenses/LICENSE-2.0
 *
 * Unless required by applicable law or agreed to in writing, software
 * distributed under the License is distributed on an "AS IS" BASIS,
 * WITHOUT WARRANTIES OR CONDITIONS OF ANY KIND, either express or implied.
 * See the License for the specific language governing permissions and
 * limitations under the License.
 */

package com.android.launcher3;

<<<<<<< HEAD
import java.io.DataInputStream;
import java.io.DataOutputStream;
import java.io.File;
import java.io.FileDescriptor;
import java.io.FileNotFoundException;
import java.io.FileOutputStream;
import java.io.IOException;
import java.io.PrintWriter;
import java.net.URISyntaxException;
import java.text.DateFormat;
import java.util.ArrayList;
import java.util.Collection;
import java.util.Date;
import java.util.HashMap;
import java.util.List;
import java.util.Set;

import android.accounts.Account;
import android.accounts.AccountManager;
=======
>>>>>>> aebea1b0
import android.animation.Animator;
import android.animation.AnimatorListenerAdapter;
import android.animation.AnimatorSet;
import android.animation.ObjectAnimator;
import android.animation.PropertyValuesHolder;
import android.animation.ValueAnimator;
import android.animation.ValueAnimator.AnimatorUpdateListener;
import android.app.Activity;
import android.app.ActivityManager;
import android.app.ActivityOptions;
import android.app.SearchManager;
import android.appwidget.AppWidgetHostView;
import android.appwidget.AppWidgetManager;
import android.appwidget.AppWidgetProviderInfo;
import android.content.ActivityNotFoundException;
import android.content.BroadcastReceiver;
import android.content.ComponentCallbacks2;
import android.content.ComponentName;
import android.content.ContentResolver;
import android.content.Context;
import android.content.Intent;
import android.content.IntentFilter;
import android.content.SharedPreferences;
import android.content.SharedPreferences.OnSharedPreferenceChangeListener;
import android.content.pm.ActivityInfo;
import android.content.pm.ApplicationInfo;
import android.content.pm.PackageManager;
import android.content.pm.PackageManager.NameNotFoundException;
import android.content.res.Configuration;
import android.content.res.Resources;
import android.database.ContentObserver;
import android.graphics.Bitmap;
import android.graphics.Canvas;
import android.graphics.Point;
import android.graphics.PorterDuff;
import android.graphics.Rect;
import android.graphics.drawable.Drawable;
import android.media.AudioManager;
import android.net.Uri;
import android.os.AsyncTask;
import android.os.Bundle;
import android.os.Environment;
import android.os.Handler;
import android.os.Message;
import android.os.StrictMode;
import android.os.SystemClock;
import android.preference.PreferenceManager;
import android.provider.Settings;
import android.speech.RecognitionListener;
import android.speech.RecognizerIntent;
import android.speech.SpeechRecognizer;
import android.text.Selection;
import android.text.SpannableStringBuilder;
import android.text.TextUtils;
import android.text.method.TextKeyListener;
import android.util.DisplayMetrics;
import android.util.Log;
import android.view.Display;
import android.view.Gravity;
import android.view.HapticFeedbackConstants;
import android.view.KeyEvent;
import android.view.LayoutInflater;
import android.view.Menu;
import android.view.MotionEvent;
import android.view.Surface;
import android.view.View;
import android.view.View.OnClickListener;
import android.view.View.OnLongClickListener;
import android.view.ViewGroup;
import android.view.ViewTreeObserver;
import android.view.ViewTreeObserver.OnGlobalLayoutListener;
import android.view.WindowManager;
import android.view.accessibility.AccessibilityEvent;
import android.view.animation.AccelerateDecelerateInterpolator;
import android.view.animation.DecelerateInterpolator;
import android.view.inputmethod.InputMethodManager;
import android.widget.Advanceable;
import android.widget.FrameLayout;
import android.widget.ImageView;
import android.widget.TextView;
import android.widget.Toast;

import com.android.launcher3.DropTarget.DragObject;

<<<<<<< HEAD
=======
import java.io.DataInputStream;
import java.io.DataOutputStream;
import java.io.File;
import java.io.FileDescriptor;
import java.io.FileNotFoundException;
import java.io.FileOutputStream;
import java.io.IOException;
import java.io.PrintWriter;
import java.text.DateFormat;
import java.util.ArrayList;
import java.util.Collection;
import java.util.Date;
import java.util.HashMap;
import java.util.List;
import java.util.concurrent.atomic.AtomicInteger;


>>>>>>> aebea1b0
/**
 * Default launcher application.
 */
public class Launcher extends Activity
        implements View.OnClickListener, OnLongClickListener, LauncherModel.Callbacks,
                   View.OnTouchListener {
    static final String TAG = "Launcher";
    static final boolean LOGD = false;

    static final boolean PROFILE_STARTUP = false;
    static final boolean DEBUG_WIDGETS = false;
    static final boolean DEBUG_STRICT_MODE = false;
    static final boolean DEBUG_RESUME_TIME = false;
    static final boolean DEBUG_DUMP_LOG = false;
    static final boolean DEBUG_HOTWORD = false;

    static final boolean ENABLE_DEBUG_INTENTS = false; // allow DebugIntents to run

    private static final int REQUEST_CREATE_SHORTCUT = 1;
    private static final int REQUEST_CREATE_APPWIDGET = 5;
    private static final int REQUEST_PICK_APPLICATION = 6;
    private static final int REQUEST_PICK_SHORTCUT = 7;
    private static final int REQUEST_PICK_APPWIDGET = 9;
    private static final int REQUEST_PICK_WALLPAPER = 10;

    private static final int REQUEST_BIND_APPWIDGET = 11;
    static final int REQUEST_PICK_ICON = 13;

    /**
     * IntentStarter uses request codes starting with this. This must be greater than all activity
     * request codes used internally.
     */
    protected static final int REQUEST_LAST = 100;

    static final String EXTRA_SHORTCUT_DUPLICATE = "duplicate";

    static final int SCREEN_COUNT = 5;
    static final int DEFAULT_SCREEN = 2;

    private static final String PREFERENCES = "launcher.preferences";
    // To turn on these properties, type
    // adb shell setprop log.tag.PROPERTY_NAME [VERBOSE | SUPPRESS]
    static final String FORCE_ENABLE_ROTATION_PROPERTY = "launcher_force_rotate";
    static final String DUMP_STATE_PROPERTY = "launcher_dump_state";
    static final String DISABLE_ALL_APPS_PROPERTY = "launcher_noallapps";

    // The Intent extra that defines whether to ignore the launch animation
    static final String INTENT_EXTRA_IGNORE_LAUNCH_ANIMATION =
            "com.android.launcher3.intent.extra.shortcut.INGORE_LAUNCH_ANIMATION";

    // Type: int
    private static final String RUNTIME_STATE_CURRENT_SCREEN = "launcher.current_screen";
    // Type: int
    private static final String RUNTIME_STATE = "launcher.state";
    // Type: int
    private static final String RUNTIME_STATE_PENDING_ADD_CONTAINER = "launcher.add_container";
    // Type: int
    private static final String RUNTIME_STATE_PENDING_ADD_SCREEN = "launcher.add_screen";
    // Type: int
    private static final String RUNTIME_STATE_PENDING_ADD_CELL_X = "launcher.add_cell_x";
    // Type: int
    private static final String RUNTIME_STATE_PENDING_ADD_CELL_Y = "launcher.add_cell_y";
    // Type: boolean
    private static final String RUNTIME_STATE_PENDING_FOLDER_RENAME = "launcher.rename_folder";
    // Type: long
    private static final String RUNTIME_STATE_PENDING_FOLDER_RENAME_ID = "launcher.rename_folder_id";
    // Type: int
    private static final String RUNTIME_STATE_PENDING_ADD_SPAN_X = "launcher.add_span_x";
    // Type: int
    private static final String RUNTIME_STATE_PENDING_ADD_SPAN_Y = "launcher.add_span_y";
    // Type: parcelable
    private static final String RUNTIME_STATE_PENDING_ADD_WIDGET_INFO = "launcher.add_widget_info";
    // Type: parcelable
    private static final String RUNTIME_STATE_PENDING_ADD_WIDGET_ID = "launcher.add_widget_id";
    // Type: int[]
    private static final String RUNTIME_STATE_VIEW_IDS = "launcher.view_ids";


    static final String FIRST_RUN_ACTIVITY_DISPLAYED = "launcher.first_run_activity_displayed";

    private static final String TOOLBAR_ICON_METADATA_NAME = "com.android.launcher.toolbar_icon";
    private static final String TOOLBAR_SEARCH_ICON_METADATA_NAME =
            "com.android.launcher.toolbar_search_icon";
    private static final String TOOLBAR_VOICE_SEARCH_ICON_METADATA_NAME =
            "com.android.launcher.toolbar_voice_search_icon";

    public static final String SHOW_WEIGHT_WATCHER = "debug.show_mem";
    public static final boolean SHOW_WEIGHT_WATCHER_DEFAULT = false;

    public static final String USER_HAS_MIGRATED = "launcher.user_migrated_from_old_data";

    /** The different states that Launcher can be in. */
    private enum State { NONE, WORKSPACE, APPS_CUSTOMIZE, APPS_CUSTOMIZE_SPRING_LOADED };
    private State mState = State.WORKSPACE;
    private AnimatorSet mStateAnimation;

    static final int APPWIDGET_HOST_ID = 1024;
    public static final int EXIT_SPRINGLOADED_MODE_SHORT_TIMEOUT = 300;
    public static final int EXIT_SPRINGLOADED_MODE_SHORT_TIMEOUT_FOLDER_CLOSE = 400;
    private static final int ON_ACTIVITY_RESULT_ANIMATION_DELAY = 500;

    private static final Object sLock = new Object();
    private static int sScreen = DEFAULT_SCREEN;

    private HashMap<Integer, Integer> mItemIdToViewId = new HashMap<Integer, Integer>();
    private static final AtomicInteger sNextGeneratedId = new AtomicInteger(1);

    // How long to wait before the new-shortcut animation automatically pans the workspace
    private static int NEW_APPS_PAGE_MOVE_DELAY = 500;
    private static int NEW_APPS_ANIMATION_INACTIVE_TIMEOUT_SECONDS = 5;
    private static int NEW_APPS_ANIMATION_DELAY = 500;

    private final BroadcastReceiver mCloseSystemDialogsReceiver
            = new CloseSystemDialogsIntentReceiver();
    private final ContentObserver mWidgetObserver = new AppWidgetResetObserver();

    private LayoutInflater mInflater;

    private Workspace mWorkspace;
    private View mLauncherView;
    private View mPageIndicators;
    private DragLayer mDragLayer;
    private DragController mDragController;
    private View mWeightWatcher;
    private LauncherClings mLauncherClings;

    private AppWidgetManager mAppWidgetManager;
    private LauncherAppWidgetHost mAppWidgetHost;

    private ItemInfo mPendingAddInfo = new ItemInfo();
    private AppWidgetProviderInfo mPendingAddWidgetInfo;
    private int mPendingAddWidgetId = -1;

    private int[] mTmpAddItemCellCoordinates = new int[2];

    private FolderInfo mFolderInfo;

    private Hotseat mHotseat;
    private ViewGroup mOverviewPanel;

    private View mAllAppsButton;

    private SearchDropTargetBar mSearchDropTargetBar;
    private AppsCustomizeTabHost mAppsCustomizeTabHost;
    private AppsCustomizePagedView mAppsCustomizeContent;
    private boolean mAutoAdvanceRunning = false;
    private View mQsb;

    private Bundle mSavedState;
    // We set the state in both onCreate and then onNewIntent in some cases, which causes both
    // scroll issues (because the workspace may not have been measured yet) and extra work.
    // Instead, just save the state that we need to restore Launcher to, and commit it in onResume.
    private State mOnResumeState = State.NONE;

    private SpannableStringBuilder mDefaultKeySsb = null;

    private boolean mWorkspaceLoading = true;

    private boolean mPaused = true;
    private boolean mRestoring;
    private boolean mWaitingForResult;
    private boolean mOnResumeNeedsLoad;

    private ArrayList<Runnable> mBindOnResumeCallbacks = new ArrayList<Runnable>();
    private ArrayList<Runnable> mOnResumeCallbacks = new ArrayList<Runnable>();

    // Keep track of whether the user has left launcher
    private static boolean sPausedFromUserAction = false;

    private Bundle mSavedInstanceState;

    private LauncherModel mModel;
    private IconCache mIconCache;
    private boolean mUserPresent = true;
    private boolean mVisible = false;
    private boolean mHasFocus = false;
    private boolean mAttached = false;

    private static LocaleConfiguration sLocaleConfiguration = null;

    private static HashMap<Long, FolderInfo> sFolders = new HashMap<Long, FolderInfo>();

    private View.OnTouchListener mHapticFeedbackTouchListener;

    // Related to the auto-advancing of widgets
    private final int ADVANCE_MSG = 1;
    private final int mAdvanceInterval = 20000;
    private final int mAdvanceStagger = 250;
    private long mAutoAdvanceSentTime;
    private long mAutoAdvanceTimeLeft = -1;
    private HashMap<View, AppWidgetProviderInfo> mWidgetsToAdvance =
        new HashMap<View, AppWidgetProviderInfo>();

    // Determines how long to wait after a rotation before restoring the screen orientation to
    // match the sensor state.
    private final int mRestoreScreenOrientationDelay = 500;

    // External icons saved in case of resource changes, orientation, etc.
    private static Drawable.ConstantState[] sGlobalSearchIcon = new Drawable.ConstantState[2];
    private static Drawable.ConstantState[] sVoiceSearchIcon = new Drawable.ConstantState[2];
    private static Drawable.ConstantState[] sAppMarketIcon = new Drawable.ConstantState[2];

    private Intent mAppMarketIntent = null;
    private static final boolean DISABLE_MARKET_BUTTON = true;

    private Drawable mWorkspaceBackgroundDrawable;

    private final ArrayList<Integer> mSynchronouslyBoundPages = new ArrayList<Integer>();
    private static final boolean DISABLE_SYNCHRONOUS_BINDING_CURRENT_PAGE = false;

    static final ArrayList<String> sDumpLogs = new ArrayList<String>();
    static Date sDateStamp = new Date();
    static DateFormat sDateFormat =
            DateFormat.getDateTimeInstance(DateFormat.SHORT, DateFormat.SHORT);
    static long sRunStart = System.currentTimeMillis();
    static final String CORRUPTION_EMAIL_SENT_KEY = "corruptionEmailSent";

    // We only want to get the SharedPreferences once since it does an FS stat each time we get
    // it from the context.
    private SharedPreferences mSharedPrefs;

    private static ArrayList<ComponentName> mIntentsOnWorkspaceFromUpgradePath = null;

    // Holds the page that we need to animate to, and the icon views that we need to animate up
    // when we scroll to that page on resume.
    private ImageView mFolderIconImageView;
    private Bitmap mFolderIconBitmap;
    private Canvas mFolderIconCanvas;
    private Rect mRectForFolderAnimation = new Rect();

    private BubbleTextView mWaitingForResume;

<<<<<<< HEAD
    private HideFromAccessibilityHelper mHideFromAccessibilityHelper
        = new HideFromAccessibilityHelper();

    private SpeechRecognizer mSpeechRecognizer;
    private AudioManager mAudioManager;
    private Intent mRecognizerIntent;
    private boolean mHotwordMatched;
    private String[] mHotwords;
    private String[] mHotwordsActions;
    private static final int MUTE_STREAM = AudioManager.STREAM_MUSIC;

    private Runnable mUnmuteRunnable = new Runnable() {
        @Override
        public void run() {
            mAudioManager.setStreamMute(MUTE_STREAM, false);
        }
    };

    private RecognitionListener mSpeechListener = new RecognitionListener() {

        @Override
        public void onRmsChanged(float rmsdB) {
            // ignore

        }

        @Override
        public void onResults(Bundle results) {
            if (DEBUG_HOTWORD) Log.d(TAG, "onResults");
            onPartialResults(results);
            if (!mHotwordMatched) {
                setupHotwordRecognition();
            }
        }

        @Override
        public void onReadyForSpeech(Bundle params) {
            if (DEBUG_HOTWORD) Log.d(TAG, "onReadyForSpeech");

            // Let the beep beep go away, then un-mute
            mHandler.removeCallbacks(mUnmuteRunnable);
            mHandler.post(mUnmuteRunnable);
        }

        @Override
        public void onPartialResults(Bundle partialResults) {
            if (DEBUG_HOTWORD) Log.d(TAG, "onPartialResults");

            ArrayList<String> data = partialResults.getStringArrayList(SpeechRecognizer.RESULTS_RECOGNITION);
            if (data == null) {
                return;
            }

            // Check if the result we have match something we know
            for (String recognizedWord : data) {
                String trimmedRec = recognizedWord.trim();

                int index = 0;
                for (String trigger : mHotwords) {
                    if (trigger.trim().equalsIgnoreCase(trimmedRec)) {
                        mHotwordMatched = true;
                        if (DEBUG_HOTWORD) Log.d(TAG, "Matched hotword: " + trimmedRec);

                        // Start action
                        try {
                            Intent intent = Intent.parseUri(mHotwordsActions[index], 0);
                            intent.setFlags(Intent.FLAG_ACTIVITY_NEW_TASK);
                            startActivity(intent);
                        } catch (URISyntaxException e) {
                            Log.e(TAG, "Unable to start hotword action " + mHotwordsActions[index], e);
                        }
                        break;
                    }
                    index++;
                }
            }
        }

        @Override
        public void onEvent(int eventType, Bundle params) {
            // ignore
        }

        @Override
        public void onError(int error) {
            if (error == SpeechRecognizer.ERROR_SPEECH_TIMEOUT
                    || error == SpeechRecognizer.ERROR_NO_MATCH) {
                // Nothing was heard, restart
                setupHotwordRecognition();
            } else if (error == SpeechRecognizer.ERROR_RECOGNIZER_BUSY) {
                // Ignore, we tried to restart too quickly
            } else {
                Log.e(TAG, "Speech recognition error: " + error);
            }
        }

        @Override
        public void onEndOfSpeech() {
        }

        @Override
        public void onBufferReceived(byte[] buffer) {
            // ignore
        }

        @Override
        public void onBeginningOfSpeech() {
            // ignore
        }

    };

=======
>>>>>>> aebea1b0
    private Runnable mBuildLayersRunnable = new Runnable() {
        public void run() {
            if (mWorkspace != null) {
                mWorkspace.buildPageHardwareLayers();
            }
        }
    };

    private static ArrayList<PendingAddArguments> sPendingAddList
            = new ArrayList<PendingAddArguments>();

    public static boolean sForceEnableRotation = isPropertyEnabled(FORCE_ENABLE_ROTATION_PROPERTY);

    private static class PendingAddArguments {
        int requestCode;
        Intent intent;
        long container;
        long screenId;
        int cellX;
        int cellY;
    }

    private Stats mStats;

    static boolean isPropertyEnabled(String propertyName) {
        return Log.isLoggable(propertyName, Log.VERBOSE);
    }

    @Override
    protected void onCreate(Bundle savedInstanceState) {
        if (DEBUG_STRICT_MODE) {
            StrictMode.setThreadPolicy(new StrictMode.ThreadPolicy.Builder()
                    .detectDiskReads()
                    .detectDiskWrites()
                    .detectNetwork()   // or .detectAll() for all detectable problems
                    .penaltyLog()
                    .build());
            StrictMode.setVmPolicy(new StrictMode.VmPolicy.Builder()
                    .detectLeakedSqlLiteObjects()
                    .detectLeakedClosableObjects()
                    .penaltyLog()
                    .penaltyDeath()
                    .build());
        }

        super.onCreate(savedInstanceState);

        mAudioManager = (AudioManager) getSystemService(Context.AUDIO_SERVICE);

        LauncherAppState.setApplicationContext(getApplicationContext());
        LauncherAppState app = LauncherAppState.getInstance();

        // Determine the dynamic grid properties
        Point smallestSize = new Point();
        Point largestSize = new Point();
        Point realSize = new Point();
        Display display = getWindowManager().getDefaultDisplay();
        display.getCurrentSizeRange(smallestSize, largestSize);
        display.getRealSize(realSize);
        DisplayMetrics dm = new DisplayMetrics();
        display.getMetrics(dm);

        // Lazy-initialize the dynamic grid
        DeviceProfile grid = app.initDynamicGrid(this,
                Math.min(smallestSize.x, smallestSize.y),
                Math.min(largestSize.x, largestSize.y),
                realSize.x, realSize.y,
                dm.widthPixels, dm.heightPixels);

        // the LauncherApplication should call this, but in case of Instrumentation it might not be present yet
        mSharedPrefs = getSharedPreferences(LauncherAppState.getSharedPreferencesKey(),
                Context.MODE_PRIVATE);
        mModel = app.setLauncher(this);
        mIconCache = app.getIconCache();
        mIconCache.flushInvalidIcons(grid);
        mDragController = new DragController(this);
        mLauncherClings = new LauncherClings(this);
        mInflater = getLayoutInflater();

        mStats = new Stats(this);

        mAppWidgetManager = AppWidgetManager.getInstance(this);

        mAppWidgetHost = new LauncherAppWidgetHost(this, APPWIDGET_HOST_ID);
        mAppWidgetHost.startListening();

        // If we are getting an onCreate, we can actually preempt onResume and unset mPaused here,
        // this also ensures that any synchronous binding below doesn't re-trigger another
        // LauncherModel load.
        mPaused = false;

        if (PROFILE_STARTUP) {
            android.os.Debug.startMethodTracing(
                    Environment.getExternalStorageDirectory() + "/launcher");
        }


        checkForLocaleChange();
        setContentView(R.layout.launcher);

        setupViews();
        grid.layout(this);

        PreferenceManager.getDefaultSharedPreferences(this)
                .registerOnSharedPreferenceChangeListener(mSharedPreferencesObserver);

        registerContentObservers();

        lockAllApps();

        mSavedState = savedInstanceState;
        restoreState(mSavedState);

        if (PROFILE_STARTUP) {
            android.os.Debug.stopMethodTracing();
        }

        if (!mRestoring) {
            if (DISABLE_SYNCHRONOUS_BINDING_CURRENT_PAGE || sPausedFromUserAction) {
                // If the user leaves launcher, then we should just load items asynchronously when
                // they return.
                mModel.startLoader(true, PagedView.INVALID_RESTORE_PAGE);
            } else {
                // We only load the page synchronously if the user rotates (or triggers a
                // configuration change) while launcher is in the foreground
                mModel.startLoader(true, mWorkspace.getRestorePage());
            }
        }

        // For handling default keys
        mDefaultKeySsb = new SpannableStringBuilder();
        Selection.setSelection(mDefaultKeySsb, 0);

        IntentFilter filter = new IntentFilter(Intent.ACTION_CLOSE_SYSTEM_DIALOGS);
        registerReceiver(mCloseSystemDialogsReceiver, filter);

        updateGlobalIcons();

        // On large interfaces, we want the screen to auto-rotate based on the current orientation
        unlockScreenOrientation(true);

        // The two first run cling paths are mutually exclusive, if the launcher is preinstalled
        // on the device, then we always show the first run cling experience (or if there is no
        // launcher2). Otherwise, we prompt the user upon started for migration
        showFirstRunActivity();
        if (mLauncherClings.shouldShowFirstRunOrMigrationClings()) {
            if (mModel.canMigrateFromOldLauncherDb(this)) {
                mLauncherClings.showMigrationCling();
            } else {
                mLauncherClings.showFirstRunCling();
            }
        } else {
            mLauncherClings.removeFirstRunAndMigrationClings();
        }
    }

    protected void onUserLeaveHint() {
        super.onUserLeaveHint();
        sPausedFromUserAction = true;
    }

    /** To be overriden by subclasses to hint to Launcher that we have custom content */
    protected boolean hasCustomContentToLeft() {
        return false;
    }

    /**
     * To be overridden by subclasses to populate the custom content container and call
     * {@link #addToCustomContentPage}. This will only be invoked if
     * {@link #hasCustomContentToLeft()} is {@code true}.
     */
    protected void populateCustomContentContainer() {
    }

    /**
     * To be overridden by subclasses to indicate that there is an activity to launch
     * before showing the standard launcher experience.
     */
    protected boolean hasFirstRunActivity() {
        return false;
    }

    /**
     * To be overridden by subclasses to launch any first run activity
     */
    protected Intent getFirstRunActivity() {
        return null;
    }

    /**
     * Invoked by subclasses to signal a change to the {@link #addCustomContentToLeft} value to
     * ensure the custom content page is added or removed if necessary.
     */
    protected void invalidateHasCustomContentToLeft() {
        if (mWorkspace == null || mWorkspace.getScreenOrder().isEmpty()) {
            // Not bound yet, wait for bindScreens to be called.
            return;
        }

        if (!mWorkspace.hasCustomContent() && hasCustomContentToLeft()) {
            // Create the custom content page and call the subclass to populate it.
            mWorkspace.createCustomContentContainer();
            populateCustomContentContainer();
        } else if (mWorkspace.hasCustomContent() && !hasCustomContentToLeft()) {
            mWorkspace.removeCustomContentPage();
        }
    }

    private void updateGlobalIcons() {
        boolean searchVisible = false;
        boolean voiceVisible = false;
        // If we have a saved version of these external icons, we load them up immediately
        int coi = getCurrentOrientationIndexForGlobalIcons();
        if (sGlobalSearchIcon[coi] == null || sVoiceSearchIcon[coi] == null ||
                sAppMarketIcon[coi] == null) {
            if (!DISABLE_MARKET_BUTTON) {
                updateAppMarketIcon();
            }
            searchVisible = updateGlobalSearchIcon();
            voiceVisible = updateVoiceSearchIcon(searchVisible);
        }
        if (sGlobalSearchIcon[coi] != null) {
             updateGlobalSearchIcon(sGlobalSearchIcon[coi]);
             searchVisible = true;
        }
        if (sVoiceSearchIcon[coi] != null) {
            updateVoiceSearchIcon(sVoiceSearchIcon[coi]);
            voiceVisible = true;
        }
        if (!DISABLE_MARKET_BUTTON && sAppMarketIcon[coi] != null) {
            updateAppMarketIcon(sAppMarketIcon[coi]);
        }
        if (mSearchDropTargetBar != null) {
            mSearchDropTargetBar.onSearchPackagesChanged(searchVisible, voiceVisible);
        }
    }

    private void checkForLocaleChange() {
        if (sLocaleConfiguration == null) {
            new AsyncTask<Void, Void, LocaleConfiguration>() {
                @Override
                protected LocaleConfiguration doInBackground(Void... unused) {
                    LocaleConfiguration localeConfiguration = new LocaleConfiguration();
                    readConfiguration(Launcher.this, localeConfiguration);
                    return localeConfiguration;
                }

                @Override
                protected void onPostExecute(LocaleConfiguration result) {
                    sLocaleConfiguration = result;
                    checkForLocaleChange();  // recursive, but now with a locale configuration
                }
            }.execute();
            return;
        }

        final Configuration configuration = getResources().getConfiguration();

        final String previousLocale = sLocaleConfiguration.locale;
        final String locale = configuration.locale.toString();

        final int previousMcc = sLocaleConfiguration.mcc;
        final int mcc = configuration.mcc;

        final int previousMnc = sLocaleConfiguration.mnc;
        final int mnc = configuration.mnc;

        boolean localeChanged = !locale.equals(previousLocale) || mcc != previousMcc || mnc != previousMnc;

        if (localeChanged) {
            sLocaleConfiguration.locale = locale;
            sLocaleConfiguration.mcc = mcc;
            sLocaleConfiguration.mnc = mnc;

            mIconCache.flush();

            final LocaleConfiguration localeConfiguration = sLocaleConfiguration;
            new AsyncTask<Void, Void, Void>() {
                public Void doInBackground(Void ... args) {
                    writeConfiguration(Launcher.this, localeConfiguration);
                    return null;
                }
            }.executeOnExecutor(AsyncTask.THREAD_POOL_EXECUTOR, (Void) null);
        }
    }

    private static class LocaleConfiguration {
        public String locale;
        public int mcc = -1;
        public int mnc = -1;
    }

    private static void readConfiguration(Context context, LocaleConfiguration configuration) {
        DataInputStream in = null;
        try {
            in = new DataInputStream(context.openFileInput(PREFERENCES));
            configuration.locale = in.readUTF();
            configuration.mcc = in.readInt();
            configuration.mnc = in.readInt();
        } catch (FileNotFoundException e) {
            // Ignore
        } catch (IOException e) {
            // Ignore
        } finally {
            if (in != null) {
                try {
                    in.close();
                } catch (IOException e) {
                    // Ignore
                }
            }
        }
    }

    private static void writeConfiguration(Context context, LocaleConfiguration configuration) {
        DataOutputStream out = null;
        try {
            out = new DataOutputStream(context.openFileOutput(PREFERENCES, MODE_PRIVATE));
            out.writeUTF(configuration.locale);
            out.writeInt(configuration.mcc);
            out.writeInt(configuration.mnc);
            out.flush();
        } catch (FileNotFoundException e) {
            // Ignore
        } catch (IOException e) {
            //noinspection ResultOfMethodCallIgnored
            context.getFileStreamPath(PREFERENCES).delete();
        } finally {
            if (out != null) {
                try {
                    out.close();
                } catch (IOException e) {
                    // Ignore
                }
            }
        }
    }

    public Stats getStats() {
        return mStats;
    }

    public LayoutInflater getInflater() {
        return mInflater;
    }

    boolean isDraggingEnabled() {
        // We prevent dragging when we are loading the workspace as it is possible to pick up a view
        // that is subsequently removed from the workspace in startBinding().
        return !mModel.isLoadingWorkspace();
    }

    static int getScreen() {
        synchronized (sLock) {
            return sScreen;
        }
    }

    static void setScreen(int screen) {
        synchronized (sLock) {
            sScreen = screen;
        }
    }

    /**
     * Copied from View -- the View version of the method isn't called
     * anywhere else in our process and only exists for API level 17+,
     * so it's ok to keep our own version with no API requirement.
     */
    public static int generateViewId() {
        for (;;) {
            final int result = sNextGeneratedId.get();
            // aapt-generated IDs have the high byte nonzero; clamp to the range under that.
            int newValue = result + 1;
            if (newValue > 0x00FFFFFF) newValue = 1; // Roll over to 1, not 0.
            if (sNextGeneratedId.compareAndSet(result, newValue)) {
                return result;
            }
        }
    }

    public int getViewIdForItem(ItemInfo info) {
        // This cast is safe given the > 2B range for int.
        int itemId = (int) info.id;
        if (mItemIdToViewId.containsKey(itemId)) {
            return mItemIdToViewId.get(itemId);
        }
        int viewId = generateViewId();
        mItemIdToViewId.put(itemId, viewId);
        return viewId;
    }

    /**
     * Returns whether we should delay spring loaded mode -- for shortcuts and widgets that have
     * a configuration step, this allows the proper animations to run after other transitions.
     */
    private boolean completeAdd(PendingAddArguments args) {
        boolean result = false;
        switch (args.requestCode) {
            case REQUEST_PICK_APPLICATION:
                completeAddApplication(args.intent, args.container, args.screenId, args.cellX,
                        args.cellY);
                break;
            case REQUEST_PICK_SHORTCUT:
                processShortcut(args.intent);
                break;
            case REQUEST_CREATE_SHORTCUT:
                completeAddShortcut(args.intent, args.container, args.screenId, args.cellX,
                        args.cellY);
                result = true;
                break;
            case REQUEST_CREATE_APPWIDGET:
                int appWidgetId = args.intent.getIntExtra(AppWidgetManager.EXTRA_APPWIDGET_ID, -1);
                completeAddAppWidget(appWidgetId, args.container, args.screenId, null, null);
                result = true;
                break;
        }
        // Before adding this resetAddInfo(), after a shortcut was added to a workspace screen,
        // if you turned the screen off and then back while in All Apps, Launcher would not
        // return to the workspace. Clearing mAddInfo.container here fixes this issue
        resetAddInfo();
        return result;
    }

    @Override
    protected void onActivityResult(
            final int requestCode, final int resultCode, final Intent data) {
        // Reset the startActivity waiting flag
        mWaitingForResult = false;
        int pendingAddWidgetId = mPendingAddWidgetId;
        mPendingAddWidgetId = -1;

        Runnable exitSpringLoaded = new Runnable() {
            @Override
            public void run() {
                exitSpringLoadedDragModeDelayed((resultCode != RESULT_CANCELED),
                        EXIT_SPRINGLOADED_MODE_SHORT_TIMEOUT, null);
            }
        };

        if (requestCode == REQUEST_BIND_APPWIDGET) {
            final int appWidgetId = data != null ?
                    data.getIntExtra(AppWidgetManager.EXTRA_APPWIDGET_ID, -1) : -1;
            if (resultCode == RESULT_CANCELED) {
                completeTwoStageWidgetDrop(RESULT_CANCELED, appWidgetId);
                mWorkspace.removeExtraEmptyScreen(true, exitSpringLoaded,
                        ON_ACTIVITY_RESULT_ANIMATION_DELAY, false);
            } else if (resultCode == RESULT_OK) {
                addAppWidgetImpl(appWidgetId, mPendingAddInfo, null,
                        mPendingAddWidgetInfo, ON_ACTIVITY_RESULT_ANIMATION_DELAY);
            }
            return;
        } else if (requestCode == REQUEST_PICK_WALLPAPER) {
            if (resultCode == RESULT_OK && mWorkspace.isInOverviewMode()) {
                mWorkspace.exitOverviewMode(false);
            }
            return;
        }

        boolean isWidgetDrop = (requestCode == REQUEST_PICK_APPWIDGET ||
                requestCode == REQUEST_CREATE_APPWIDGET);

        // We have special handling for widgets
        if (isWidgetDrop) {
            final int appWidgetId;
            int widgetId = data != null ? data.getIntExtra(AppWidgetManager.EXTRA_APPWIDGET_ID, -1)
                    : -1;
            if (widgetId < 0) {
                appWidgetId = pendingAddWidgetId;
            } else {
                appWidgetId = widgetId;
            }

            final int result;
            final Runnable onComplete;
            if (appWidgetId < 0 || resultCode == RESULT_CANCELED) {
                Log.e(TAG, "Error: appWidgetId (EXTRA_APPWIDGET_ID) was not returned from the \\" +
                        "widget configuration activity.");
                result = RESULT_CANCELED;
                completeTwoStageWidgetDrop(result, appWidgetId);
                onComplete = new Runnable() {
                    @Override
                    public void run() {
                        exitSpringLoadedDragModeDelayed(false, 0, null);
                    }
                };
            } else {
                result = resultCode;
                final CellLayout dropLayout =
                        (CellLayout) mWorkspace.getScreenWithId(mPendingAddInfo.screenId);
                dropLayout.setDropPending(true);
                onComplete = new Runnable() {
                    @Override
                    public void run() {
                        completeTwoStageWidgetDrop(result, appWidgetId);
                        dropLayout.setDropPending(false);
                    }
                };
            }
            mWorkspace.removeExtraEmptyScreen(true, onComplete, ON_ACTIVITY_RESULT_ANIMATION_DELAY,
                    false);
            return;
        }

        // The pattern used here is that a user PICKs a specific application,
        // which, depending on the target, might need to CREATE the actual target.

        // For example, the user would PICK_SHORTCUT for "Music playlist", and we
        // launch over to the Music app to actually CREATE_SHORTCUT.
        if (resultCode == RESULT_OK && mPendingAddInfo.container != ItemInfo.NO_ID) {
            final PendingAddArguments args = new PendingAddArguments();
            args.requestCode = requestCode;
            args.intent = data;
            args.container = mPendingAddInfo.container;
            args.screenId = mPendingAddInfo.screenId;
            args.cellX = mPendingAddInfo.cellX;
            args.cellY = mPendingAddInfo.cellY;
            if (isWorkspaceLocked()) {
                sPendingAddList.add(args);
            } else {
                completeAdd(args);
            }
            mWorkspace.removeExtraEmptyScreen(true, exitSpringLoaded,
                    ON_ACTIVITY_RESULT_ANIMATION_DELAY, false);
        } else if (resultCode == RESULT_CANCELED) {
            mWorkspace.removeExtraEmptyScreen(true, exitSpringLoaded,
                    ON_ACTIVITY_RESULT_ANIMATION_DELAY, false);
        }
        mDragLayer.clearAnimatedView();
    }

    private void completeTwoStageWidgetDrop(final int resultCode, final int appWidgetId) {
        CellLayout cellLayout =
                mWorkspace.getScreenWithId(mPendingAddInfo.screenId);
        Runnable onCompleteRunnable = null;
        int animationType = 0;

        AppWidgetHostView boundWidget = null;
        if (resultCode == RESULT_OK) {
            animationType = Workspace.COMPLETE_TWO_STAGE_WIDGET_DROP_ANIMATION;
            final AppWidgetHostView layout = mAppWidgetHost.createView(this, appWidgetId,
                    mPendingAddWidgetInfo);
            boundWidget = layout;
            onCompleteRunnable = new Runnable() {
                @Override
                public void run() {
                    completeAddAppWidget(appWidgetId, mPendingAddInfo.container,
                            mPendingAddInfo.screenId, layout, null);
                    exitSpringLoadedDragModeDelayed((resultCode != RESULT_CANCELED),
                            EXIT_SPRINGLOADED_MODE_SHORT_TIMEOUT, null);
                }
            };
        } else if (resultCode == RESULT_CANCELED) {
            mAppWidgetHost.deleteAppWidgetId(appWidgetId);
            animationType = Workspace.CANCEL_TWO_STAGE_WIDGET_DROP_ANIMATION;
        }
        if (mDragLayer.getAnimatedView() != null) {
            mWorkspace.animateWidgetDrop(mPendingAddInfo, cellLayout,
                    (DragView) mDragLayer.getAnimatedView(), onCompleteRunnable,
                    animationType, boundWidget, true);
        } else if (onCompleteRunnable != null) {
            // The animated view may be null in the case of a rotation during widget configuration
            onCompleteRunnable.run();
        }
    }

    @Override
    protected void onStop() {
        super.onStop();
        FirstFrameAnimatorHelper.setIsVisible(false);
    }

    @Override
    protected void onStart() {
        super.onStart();
        FirstFrameAnimatorHelper.setIsVisible(true);
    }

    @Override
    protected void onResume() {
        long startTime = 0;
        if (DEBUG_RESUME_TIME) {
            startTime = System.currentTimeMillis();
            Log.v(TAG, "Launcher.onResume()");
        }
        super.onResume();

        // Restore the previous launcher state
        if (mOnResumeState == State.WORKSPACE) {
            showWorkspace(false);
        } else if (mOnResumeState == State.APPS_CUSTOMIZE) {
            showAllApps(false, mAppsCustomizeContent.getContentType(), false);
        }
        mOnResumeState = State.NONE;

        // Background was set to gradient in onPause(), restore to black if in all apps.
        setWorkspaceBackground(mState == State.WORKSPACE);

        mPaused = false;
        sPausedFromUserAction = false;
        if (mRestoring || mOnResumeNeedsLoad) {
            mWorkspaceLoading = true;
            mModel.startLoader(true, PagedView.INVALID_RESTORE_PAGE);
            mRestoring = false;
            mOnResumeNeedsLoad = false;
        }
        if (mBindOnResumeCallbacks.size() > 0) {
            // We might have postponed some bind calls until onResume (see waitUntilResume) --
            // execute them here
            long startTimeCallbacks = 0;
            if (DEBUG_RESUME_TIME) {
                startTimeCallbacks = System.currentTimeMillis();
            }

            if (mAppsCustomizeContent != null) {
                mAppsCustomizeContent.setBulkBind(true);
            }
            for (int i = 0; i < mBindOnResumeCallbacks.size(); i++) {
                mBindOnResumeCallbacks.get(i).run();
            }
            if (mAppsCustomizeContent != null) {
                mAppsCustomizeContent.setBulkBind(false);
            }
            mBindOnResumeCallbacks.clear();
            if (DEBUG_RESUME_TIME) {
                Log.d(TAG, "Time spent processing callbacks in onResume: " +
                    (System.currentTimeMillis() - startTimeCallbacks));
            }
        }
        if (mOnResumeCallbacks.size() > 0) {
            for (int i = 0; i < mOnResumeCallbacks.size(); i++) {
                mOnResumeCallbacks.get(i).run();
            }
            mOnResumeCallbacks.clear();
        }

        // Reset the pressed state of icons that were locked in the press state while activities
        // were launching
        if (mWaitingForResume != null) {
            // Resets the previous workspace icon press state
            mWaitingForResume.setStayPressed(false);
        }
        if (mAppsCustomizeContent != null) {
            // Resets the previous all apps icon press state
            mAppsCustomizeContent.resetDrawableState();
        }

        // It is possible that widgets can receive updates while launcher is not in the foreground.
        // Consequently, the widgets will be inflated in the orientation of the foreground activity
        // (framework issue). On resuming, we ensure that any widgets are inflated for the current
        // orientation.
        getWorkspace().reinflateWidgetsIfNecessary();

        // Process any items that were added while Launcher was away.
        InstallShortcutReceiver.disableAndFlushInstallQueue(this);

        // Update the voice search button proxy
        updateVoiceButtonProxyVisible(false);

        // Again, as with the above scenario, it's possible that one or more of the global icons
        // were updated in the wrong orientation.
        updateGlobalIcons();
        if (DEBUG_RESUME_TIME) {
            Log.d(TAG, "Time spent in onResume: " + (System.currentTimeMillis() - startTime));
        }

        if (mWorkspace.getCustomContentCallbacks() != null) {
            // If we are resuming and the custom content is the current page, we call onShow().
            // It is also poassible that onShow will instead be called slightly after first layout
            // if PagedView#setRestorePage was set to the custom content page in onCreate().
            if (mWorkspace.isOnOrMovingToCustomContent()) {
                mWorkspace.getCustomContentCallbacks().onShow();
            }
        }
        mWorkspace.updateInteractionForState();
        mWorkspace.onResume();

        // Start hotword recognition
        setupHotwordRecognition();
    }

    @Override
    protected void onPause() {
        // Ensure that items added to Launcher are queued until Launcher returns
        InstallShortcutReceiver.enableInstallQueue();

        super.onPause();
        mPaused = true;
        mDragController.cancelDrag();
        mDragController.resetLastGestureUpTime();

        // We call onHide() aggressively. The custom content callbacks should be able to
        // debounce excess onHide calls.
        if (mWorkspace.getCustomContentCallbacks() != null) {
            mWorkspace.getCustomContentCallbacks().onHide();
        }

        // Clear hotword recognition if needed
        clearHotwordRecognition();
    }

    QSBScroller mQsbScroller = new QSBScroller() {
        int scrollY = 0;

        @Override
        public void setScrollY(int scroll) {
            scrollY = scroll;

            if (mWorkspace.isOnOrMovingToCustomContent()) {
                mSearchDropTargetBar.setTranslationY(- scrollY);
                getQsbBar().setTranslationY(-scrollY);
            }
        }
    };

    public void resetQSBScroll() {
        mSearchDropTargetBar.animate().translationY(0).start();
        getQsbBar().animate().translationY(0).start();
    }

    public interface CustomContentCallbacks {
        // Custom content is completely shown
        public void onShow();

        // Custom content is completely hidden
        public void onHide();

        // Custom content scroll progress changed. From 0 (not showing) to 1 (fully showing).
        public void onScrollProgressChanged(float progress);
    }

    protected boolean hasSettings() {
        return false;
    }

    protected void startSettings() {
        Intent i = new Intent(this, LauncherPreferencesActivity.class);
        startActivity(i);
        if (mWorkspace.isInOverviewMode()) {
            mWorkspace.exitOverviewMode(false);
        }
    }

    public interface QSBScroller {
        public void setScrollY(int scrollY);
    }

    public QSBScroller addToCustomContentPage(View customContent,
            CustomContentCallbacks callbacks, String description) {
        mWorkspace.addToCustomContentPage(customContent, callbacks, description);
        return mQsbScroller;
    }

    // The custom content needs to offset its content to account for the QSB
    public int getTopOffsetForCustomContent() {
        return mWorkspace.getPaddingTop();
    }

    @Override
    public Object onRetainNonConfigurationInstance() {
        // Flag the loader to stop early before switching
        mModel.stopLoader();
        if (mAppsCustomizeContent != null) {
            mAppsCustomizeContent.surrender();
        }
        return Boolean.TRUE;
    }

    // We can't hide the IME if it was forced open.  So don't bother
    @Override
    public void onWindowFocusChanged(boolean hasFocus) {
        super.onWindowFocusChanged(hasFocus);
        mHasFocus = hasFocus;
    }

    private boolean acceptFilter() {
        final InputMethodManager inputManager = (InputMethodManager)
                getSystemService(Context.INPUT_METHOD_SERVICE);
        return !inputManager.isFullscreenMode();
    }

    @Override
    public boolean onKeyDown(int keyCode, KeyEvent event) {
        final int uniChar = event.getUnicodeChar();
        final boolean handled = super.onKeyDown(keyCode, event);
        final boolean isKeyNotWhitespace = uniChar > 0 && !Character.isWhitespace(uniChar);
        if (!handled && acceptFilter() && isKeyNotWhitespace) {
            boolean gotKey = TextKeyListener.getInstance().onKeyDown(mWorkspace, mDefaultKeySsb,
                    keyCode, event);
            if (gotKey && mDefaultKeySsb != null && mDefaultKeySsb.length() > 0) {
                // something usable has been typed - start a search
                // the typed text will be retrieved and cleared by
                // showSearchDialog()
                // If there are multiple keystrokes before the search dialog takes focus,
                // onSearchRequested() will be called for every keystroke,
                // but it is idempotent, so it's fine.
                return onSearchRequested();
            }
        }

        // Eat the long press event so the keyboard doesn't come up.
        if (keyCode == KeyEvent.KEYCODE_MENU && event.isLongPress()) {
            return true;
        }

        return handled;
    }

    private String getTypedText() {
        return mDefaultKeySsb.toString();
    }

    private void clearTypedText() {
        mDefaultKeySsb.clear();
        mDefaultKeySsb.clearSpans();
        Selection.setSelection(mDefaultKeySsb, 0);
    }

    /**
     * Given the integer (ordinal) value of a State enum instance, convert it to a variable of type
     * State
     */
    private static State intToState(int stateOrdinal) {
        State state = State.WORKSPACE;
        final State[] stateValues = State.values();
        for (int i = 0; i < stateValues.length; i++) {
            if (stateValues[i].ordinal() == stateOrdinal) {
                state = stateValues[i];
                break;
            }
        }
        return state;
    }

    /**
     * Restores the previous state, if it exists.
     *
     * @param savedState The previous state.
     */
    @SuppressWarnings("unchecked")
    private void restoreState(Bundle savedState) {
        if (savedState == null) {
            return;
        }

        State state = intToState(savedState.getInt(RUNTIME_STATE, State.WORKSPACE.ordinal()));
        if (state == State.APPS_CUSTOMIZE) {
            mOnResumeState = State.APPS_CUSTOMIZE;
        }

        int currentScreen = savedState.getInt(RUNTIME_STATE_CURRENT_SCREEN,
                PagedView.INVALID_RESTORE_PAGE);
        if (currentScreen != PagedView.INVALID_RESTORE_PAGE) {
            mWorkspace.setRestorePage(currentScreen);
        }

        final long pendingAddContainer = savedState.getLong(RUNTIME_STATE_PENDING_ADD_CONTAINER, -1);
        final long pendingAddScreen = savedState.getLong(RUNTIME_STATE_PENDING_ADD_SCREEN, -1);

        if (pendingAddContainer != ItemInfo.NO_ID && pendingAddScreen > -1) {
            mPendingAddInfo.container = pendingAddContainer;
            mPendingAddInfo.screenId = pendingAddScreen;
            mPendingAddInfo.cellX = savedState.getInt(RUNTIME_STATE_PENDING_ADD_CELL_X);
            mPendingAddInfo.cellY = savedState.getInt(RUNTIME_STATE_PENDING_ADD_CELL_Y);
            mPendingAddInfo.spanX = savedState.getInt(RUNTIME_STATE_PENDING_ADD_SPAN_X);
            mPendingAddInfo.spanY = savedState.getInt(RUNTIME_STATE_PENDING_ADD_SPAN_Y);
            mPendingAddWidgetInfo = savedState.getParcelable(RUNTIME_STATE_PENDING_ADD_WIDGET_INFO);
            mPendingAddWidgetId = savedState.getInt(RUNTIME_STATE_PENDING_ADD_WIDGET_ID);
            mWaitingForResult = true;
            mRestoring = true;
        }

        boolean renameFolder = savedState.getBoolean(RUNTIME_STATE_PENDING_FOLDER_RENAME, false);
        if (renameFolder) {
            long id = savedState.getLong(RUNTIME_STATE_PENDING_FOLDER_RENAME_ID);
            mFolderInfo = mModel.getFolderById(this, sFolders, id);
            mRestoring = true;
        }

        // Restore the AppsCustomize tab
        if (mAppsCustomizeTabHost != null) {
            String curTab = savedState.getString("apps_customize_currentTab");
            if (curTab != null) {
                mAppsCustomizeTabHost.setContentTypeImmediate(
                        mAppsCustomizeTabHost.getContentTypeForTabTag(curTab));
                mAppsCustomizeContent.loadAssociatedPages(
                        mAppsCustomizeContent.getCurrentPage());
            }

            int currentIndex = savedState.getInt("apps_customize_currentIndex");
            mAppsCustomizeContent.restorePageForIndex(currentIndex);
        }
        mItemIdToViewId = (HashMap<Integer, Integer>)
                savedState.getSerializable(RUNTIME_STATE_VIEW_IDS);
    }

    /**
     * Finds all the views we need and configure them properly.
     */
    private void setupViews() {
        final DragController dragController = mDragController;

        mLauncherView = findViewById(R.id.launcher);
        mDragLayer = (DragLayer) findViewById(R.id.drag_layer);
        mWorkspace = (Workspace) mDragLayer.findViewById(R.id.workspace);
        mPageIndicators = mDragLayer.findViewById(R.id.page_indicator);

        mLauncherView.setSystemUiVisibility(
                View.SYSTEM_UI_FLAG_LAYOUT_FULLSCREEN | View.SYSTEM_UI_FLAG_LAYOUT_HIDE_NAVIGATION);
        mWorkspaceBackgroundDrawable = getResources().getDrawable(R.drawable.workspace_bg);

        // Setup the drag layer
        mDragLayer.setup(this, dragController);

        // Setup the hotseat
        mHotseat = (Hotseat) findViewById(R.id.hotseat);
        if (mHotseat != null) {
            mHotseat.setup(this);
            mHotseat.setOnLongClickListener(this);
        }

        mOverviewPanel = (ViewGroup) findViewById(R.id.overview_panel);
        View widgetButton = findViewById(R.id.widget_button);
        widgetButton.setOnClickListener(new OnClickListener() {
            @Override
            public void onClick(View arg0) {
                if (!mWorkspace.isSwitchingState()) {
                    showAllApps(true, AppsCustomizePagedView.ContentType.Widgets, true);
                }
            }
        });
        widgetButton.setOnTouchListener(getHapticFeedbackTouchListener());

        View wallpaperButton = findViewById(R.id.wallpaper_button);
        wallpaperButton.setOnClickListener(new OnClickListener() {
            @Override
            public void onClick(View arg0) {
                if (!mWorkspace.isSwitchingState()) {
                    startWallpaper();
                }
            }
        });
        wallpaperButton.setOnTouchListener(getHapticFeedbackTouchListener());

        View settingsButton = findViewById(R.id.settings_button);
        if (hasSettings()) {
            settingsButton.setOnClickListener(new OnClickListener() {
                @Override
                public void onClick(View arg0) {
                    if (!mWorkspace.isSwitchingState()) {
                        startSettings();
                    }
                    }
            });
            settingsButton.setOnTouchListener(getHapticFeedbackTouchListener());
        } else {
            settingsButton.setVisibility(View.GONE);
            FrameLayout.LayoutParams lp = (FrameLayout.LayoutParams) widgetButton.getLayoutParams();
            lp.gravity = Gravity.END | Gravity.TOP;
            widgetButton.requestLayout();
        }

        mOverviewPanel.setAlpha(0f);

        // Setup the workspace
        mWorkspace.setHapticFeedbackEnabled(false);
        mWorkspace.setOnLongClickListener(this);
        mWorkspace.setup(dragController);
        dragController.addDragListener(mWorkspace);

        // Get the search/delete bar
        mSearchDropTargetBar = (SearchDropTargetBar)
                mDragLayer.findViewById(R.id.search_drop_target_bar);

        // Setup AppsCustomize
        mAppsCustomizeTabHost = (AppsCustomizeTabHost) findViewById(R.id.apps_customize_pane);
        mAppsCustomizeContent = (AppsCustomizePagedView)
                mAppsCustomizeTabHost.findViewById(R.id.apps_customize_pane_content);
        mAppsCustomizeContent.setup(this, dragController);

        // Setup the drag controller (drop targets have to be added in reverse order in priority)
        dragController.setDragScoller(mWorkspace);
        dragController.setScrollView(mDragLayer);
        dragController.setMoveTarget(mWorkspace);
        dragController.addDropTarget(mWorkspace);
        if (mSearchDropTargetBar != null) {
            mSearchDropTargetBar.setup(this, dragController);
        }

        if (getResources().getBoolean(R.bool.debug_memory_enabled)) {
            Log.v(TAG, "adding WeightWatcher");
            mWeightWatcher = new WeightWatcher(this);
            mWeightWatcher.setAlpha(0.5f);
            ((FrameLayout) mLauncherView).addView(mWeightWatcher,
                    new FrameLayout.LayoutParams(
                            FrameLayout.LayoutParams.MATCH_PARENT,
                            FrameLayout.LayoutParams.WRAP_CONTENT,
                            Gravity.BOTTOM)
            );

            boolean show = shouldShowWeightWatcher();
            mWeightWatcher.setVisibility(show ? View.VISIBLE : View.GONE);
        }
    }

    /**
     * Creates a view representing a shortcut.
     *
     * @param info The data structure describing the shortcut.
     *
     * @return A View inflated from R.layout.application.
     */
    View createShortcut(ShortcutInfo info) {
        return createShortcut(R.layout.application,
                (ViewGroup) mWorkspace.getChildAt(mWorkspace.getCurrentPage()), info);
    }

    /**
     * Creates a view representing a shortcut inflated from the specified resource.
     *
     * @param layoutResId The id of the XML layout used to create the shortcut.
     * @param parent The group the shortcut belongs to.
     * @param info The data structure describing the shortcut.
     *
     * @return A View inflated from layoutResId.
     */
    View createShortcut(int layoutResId, ViewGroup parent, ShortcutInfo info) {
        BubbleTextView favorite = (BubbleTextView) mInflater.inflate(layoutResId, parent, false);
        favorite.applyFromShortcutInfo(info, mIconCache);
        favorite.setOnClickListener(this);
        return favorite;
    }

    /**
     * Add an application shortcut to the workspace.
     *
     * @param data The intent describing the application.
     * @param cellInfo The position on screen where to create the shortcut.
     */
    void completeAddApplication(Intent data, long container, long screenId, int cellX, int cellY) {
        final int[] cellXY = mTmpAddItemCellCoordinates;
        final CellLayout layout = getCellLayout(container, screenId);

        // First we check if we already know the exact location where we want to add this item.
        if (cellX >= 0 && cellY >= 0) {
            cellXY[0] = cellX;
            cellXY[1] = cellY;
        } else if (!layout.findCellForSpan(cellXY, 1, 1)) {
            showOutOfSpaceMessage(isHotseatLayout(layout));
            return;
        }

        final ShortcutInfo info = mModel.getShortcutInfo(getPackageManager(), data, this);

        if (info != null) {
            info.setActivity(this, data.getComponent(), Intent.FLAG_ACTIVITY_NEW_TASK |
                    Intent.FLAG_ACTIVITY_RESET_TASK_IF_NEEDED);
            info.container = ItemInfo.NO_ID;
            mWorkspace.addApplicationShortcut(info, layout, container, screenId, cellXY[0], cellXY[1],
                    isWorkspaceLocked(), cellX, cellY);
        } else {
            Log.e(TAG, "Couldn't find ActivityInfo for selected application: " + data);
        }
    }

    /**
     * Add a shortcut to the workspace.
     *
     * @param data The intent describing the shortcut.
     * @param cellInfo The position on screen where to create the shortcut.
     */
    private void completeAddShortcut(Intent data, long container, long screenId, int cellX,
            int cellY) {
        int[] cellXY = mTmpAddItemCellCoordinates;
        int[] touchXY = mPendingAddInfo.dropPos;
        CellLayout layout = getCellLayout(container, screenId);

        boolean foundCellSpan = false;

        ShortcutInfo info = mModel.infoFromShortcutIntent(this, data, null);
        if (info == null) {
            return;
        }
        final View view = createShortcut(info);

        // First we check if we already know the exact location where we want to add this item.
        if (cellX >= 0 && cellY >= 0) {
            cellXY[0] = cellX;
            cellXY[1] = cellY;
            foundCellSpan = true;

            // If appropriate, either create a folder or add to an existing folder
            if (mWorkspace.createUserFolderIfNecessary(view, container, layout, cellXY, 0,
                    true, null,null)) {
                return;
            }
            DragObject dragObject = new DragObject();
            dragObject.dragInfo = info;
            if (mWorkspace.addToExistingFolderIfNecessary(view, layout, cellXY, 0, dragObject,
                    true)) {
                return;
            }
        } else if (touchXY != null) {
            // when dragging and dropping, just find the closest free spot
            int[] result = layout.findNearestVacantArea(touchXY[0], touchXY[1], 1, 1, cellXY);
            foundCellSpan = (result != null);
        } else {
            foundCellSpan = layout.findCellForSpan(cellXY, 1, 1);
        }

        if (!foundCellSpan) {
            showOutOfSpaceMessage(isHotseatLayout(layout));
            return;
        }

        LauncherModel.addItemToDatabase(this, info, container, screenId, cellXY[0], cellXY[1], false);

        if (!mRestoring) {
            mWorkspace.addInScreen(view, container, screenId, cellXY[0], cellXY[1], 1, 1,
                    isWorkspaceLocked());
        }
    }

    static int[] getSpanForWidget(Context context, ComponentName component, int minWidth,
            int minHeight) {
        Rect padding = AppWidgetHostView.getDefaultPaddingForWidget(context, component, null);
        // We want to account for the extra amount of padding that we are adding to the widget
        // to ensure that it gets the full amount of space that it has requested
        int requiredWidth = minWidth + padding.left + padding.right;
        int requiredHeight = minHeight + padding.top + padding.bottom;
        return CellLayout.rectToCell(requiredWidth, requiredHeight, null);
    }

    static int[] getSpanForWidget(Context context, AppWidgetProviderInfo info) {
        return getSpanForWidget(context, info.provider, info.minWidth, info.minHeight);
    }

    static int[] getMinSpanForWidget(Context context, AppWidgetProviderInfo info) {
        return getSpanForWidget(context, info.provider, info.minResizeWidth, info.minResizeHeight);
    }

    static int[] getSpanForWidget(Context context, PendingAddWidgetInfo info) {
        return getSpanForWidget(context, info.componentName, info.minWidth, info.minHeight);
    }

    static int[] getMinSpanForWidget(Context context, PendingAddWidgetInfo info) {
        return getSpanForWidget(context, info.componentName, info.minResizeWidth,
                info.minResizeHeight);
    }

    /**
     * Add a widget to the workspace.
     *
     * @param appWidgetId The app widget id
     * @param cellInfo The position on screen where to create the widget.
     */
    private void completeAddAppWidget(final int appWidgetId, long container, long screenId,
            AppWidgetHostView hostView, AppWidgetProviderInfo appWidgetInfo) {
        if (appWidgetInfo == null) {
            appWidgetInfo = mAppWidgetManager.getAppWidgetInfo(appWidgetId);
        }

        // Calculate the grid spans needed to fit this widget
        CellLayout layout = getCellLayout(container, screenId);

        int[] minSpanXY = getMinSpanForWidget(this, appWidgetInfo);
        int[] spanXY = getSpanForWidget(this, appWidgetInfo);

        // Try finding open space on Launcher screen
        // We have saved the position to which the widget was dragged-- this really only matters
        // if we are placing widgets on a "spring-loaded" screen
        int[] cellXY = mTmpAddItemCellCoordinates;
        int[] touchXY = mPendingAddInfo.dropPos;
        int[] finalSpan = new int[2];
        boolean foundCellSpan = false;
        if (mPendingAddInfo.cellX >= 0 && mPendingAddInfo.cellY >= 0) {
            cellXY[0] = mPendingAddInfo.cellX;
            cellXY[1] = mPendingAddInfo.cellY;
            spanXY[0] = mPendingAddInfo.spanX;
            spanXY[1] = mPendingAddInfo.spanY;
            foundCellSpan = true;
        } else if (touchXY != null) {
            // when dragging and dropping, just find the closest free spot
            int[] result = layout.findNearestVacantArea(
                    touchXY[0], touchXY[1], minSpanXY[0], minSpanXY[1], spanXY[0],
                    spanXY[1], cellXY, finalSpan);
            spanXY[0] = finalSpan[0];
            spanXY[1] = finalSpan[1];
            foundCellSpan = (result != null);
        } else {
            foundCellSpan = layout.findCellForSpan(cellXY, minSpanXY[0], minSpanXY[1]);
        }

        if (!foundCellSpan) {
            if (appWidgetId != -1) {
                // Deleting an app widget ID is a void call but writes to disk before returning
                // to the caller...
                new AsyncTask<Void, Void, Void>() {
                    public Void doInBackground(Void ... args) {
                        mAppWidgetHost.deleteAppWidgetId(appWidgetId);
                        return null;
                    }
                }.executeOnExecutor(AsyncTask.THREAD_POOL_EXECUTOR, (Void) null);
            }
            showOutOfSpaceMessage(isHotseatLayout(layout));
            return;
        }

        // Build Launcher-specific widget info and save to database
        LauncherAppWidgetInfo launcherInfo = new LauncherAppWidgetInfo(appWidgetId,
                appWidgetInfo.provider);
        launcherInfo.spanX = spanXY[0];
        launcherInfo.spanY = spanXY[1];
        launcherInfo.minSpanX = mPendingAddInfo.minSpanX;
        launcherInfo.minSpanY = mPendingAddInfo.minSpanY;

        LauncherModel.addItemToDatabase(this, launcherInfo,
                container, screenId, cellXY[0], cellXY[1], false);

        if (!mRestoring) {
            if (hostView == null) {
                // Perform actual inflation because we're live
                launcherInfo.hostView = mAppWidgetHost.createView(this, appWidgetId, appWidgetInfo);
                launcherInfo.hostView.setAppWidget(appWidgetId, appWidgetInfo);
            } else {
                // The AppWidgetHostView has already been inflated and instantiated
                launcherInfo.hostView = hostView;
            }

            launcherInfo.hostView.setTag(launcherInfo);
            launcherInfo.hostView.setVisibility(View.VISIBLE);
            launcherInfo.notifyWidgetSizeChanged(this);

            mWorkspace.addInScreen(launcherInfo.hostView, container, screenId, cellXY[0], cellXY[1],
                    launcherInfo.spanX, launcherInfo.spanY, isWorkspaceLocked());

            addWidgetToAutoAdvanceIfNeeded(launcherInfo.hostView, appWidgetInfo);
        }
        resetAddInfo();
    }

    private final BroadcastReceiver mReceiver = new BroadcastReceiver() {
        @Override
        public void onReceive(Context context, Intent intent) {
            final String action = intent.getAction();
            if (Intent.ACTION_SCREEN_OFF.equals(action)) {
                mUserPresent = false;
                mDragLayer.clearAllResizeFrames();
                updateRunning();

                // Reset AllApps to its initial state only if we are not in the middle of
                // processing a multi-step drop
                if (mAppsCustomizeTabHost != null && mPendingAddInfo.container == ItemInfo.NO_ID) {
                    showWorkspace(false);
                }
            } else if (Intent.ACTION_USER_PRESENT.equals(action)) {
                mUserPresent = true;
                updateRunning();
            } else if (ENABLE_DEBUG_INTENTS && DebugIntents.DELETE_DATABASE.equals(action)) {
                mModel.resetLoadedState(false, true);
                mModel.startLoader(false, PagedView.INVALID_RESTORE_PAGE,
                        LauncherModel.LOADER_FLAG_CLEAR_WORKSPACE);
            } else if (ENABLE_DEBUG_INTENTS && DebugIntents.MIGRATE_DATABASE.equals(action)) {
                mModel.resetLoadedState(false, true);
                mModel.startLoader(false, PagedView.INVALID_RESTORE_PAGE,
                        LauncherModel.LOADER_FLAG_CLEAR_WORKSPACE
                                | LauncherModel.LOADER_FLAG_MIGRATE_SHORTCUTS);
            }
        }
    };

    @Override
    public void onAttachedToWindow() {
        super.onAttachedToWindow();

        // Listen for broadcasts related to user-presence
        final IntentFilter filter = new IntentFilter();
        filter.addAction(Intent.ACTION_SCREEN_OFF);
        filter.addAction(Intent.ACTION_USER_PRESENT);
        if (ENABLE_DEBUG_INTENTS) {
            filter.addAction(DebugIntents.DELETE_DATABASE);
            filter.addAction(DebugIntents.MIGRATE_DATABASE);
        }
        registerReceiver(mReceiver, filter);
        FirstFrameAnimatorHelper.initializeDrawListener(getWindow().getDecorView());
        mAttached = true;
        mVisible = true;
    }

    @Override
    public void onDetachedFromWindow() {
        super.onDetachedFromWindow();
        mVisible = false;

        if (mAttached) {
            unregisterReceiver(mReceiver);
            mAttached = false;
        }
        updateRunning();
    }

    public void onWindowVisibilityChanged(int visibility) {
        mVisible = visibility == View.VISIBLE;
        updateRunning();
        // The following code used to be in onResume, but it turns out onResume is called when
        // you're in All Apps and click home to go to the workspace. onWindowVisibilityChanged
        // is a more appropriate event to handle
        if (mVisible) {
            mAppsCustomizeTabHost.onWindowVisible();
            if (!mWorkspaceLoading) {
                final ViewTreeObserver observer = mWorkspace.getViewTreeObserver();
                // We want to let Launcher draw itself at least once before we force it to build
                // layers on all the workspace pages, so that transitioning to Launcher from other
                // apps is nice and speedy.
                observer.addOnDrawListener(new ViewTreeObserver.OnDrawListener() {
                    private boolean mStarted = false;
                    public void onDraw() {
                        if (mStarted) return;
                        mStarted = true;
                        // We delay the layer building a bit in order to give
                        // other message processing a time to run.  In particular
                        // this avoids a delay in hiding the IME if it was
                        // currently shown, because doing that may involve
                        // some communication back with the app.
                        mWorkspace.postDelayed(mBuildLayersRunnable, 500);
                        final ViewTreeObserver.OnDrawListener listener = this;
                        mWorkspace.post(new Runnable() {
                                public void run() {
                                    if (mWorkspace != null &&
                                            mWorkspace.getViewTreeObserver() != null) {
                                        mWorkspace.getViewTreeObserver().
                                                removeOnDrawListener(listener);
                                    }
                                }
                            });
                        return;
                    }
                });
            }
            // When Launcher comes back to foreground, a different Activity might be responsible for
            // the app market intent, so refresh the icon
            if (!DISABLE_MARKET_BUTTON) {
                updateAppMarketIcon();
            }
            clearTypedText();
        }
    }

    private void sendAdvanceMessage(long delay) {
        mHandler.removeMessages(ADVANCE_MSG);
        Message msg = mHandler.obtainMessage(ADVANCE_MSG);
        mHandler.sendMessageDelayed(msg, delay);
        mAutoAdvanceSentTime = System.currentTimeMillis();
    }

    private void updateRunning() {
        boolean autoAdvanceRunning = mVisible && mUserPresent && !mWidgetsToAdvance.isEmpty();
        if (autoAdvanceRunning != mAutoAdvanceRunning) {
            mAutoAdvanceRunning = autoAdvanceRunning;
            if (autoAdvanceRunning) {
                long delay = mAutoAdvanceTimeLeft == -1 ? mAdvanceInterval : mAutoAdvanceTimeLeft;
                sendAdvanceMessage(delay);
            } else {
                if (!mWidgetsToAdvance.isEmpty()) {
                    mAutoAdvanceTimeLeft = Math.max(0, mAdvanceInterval -
                            (System.currentTimeMillis() - mAutoAdvanceSentTime));
                }
                mHandler.removeMessages(ADVANCE_MSG);
                mHandler.removeMessages(0); // Remove messages sent using postDelayed()
            }
        }
    }

    private final Handler mHandler = new Handler() {
        @Override
        public void handleMessage(Message msg) {
            if (msg.what == ADVANCE_MSG) {
                int i = 0;
                for (View key: mWidgetsToAdvance.keySet()) {
                    final View v = key.findViewById(mWidgetsToAdvance.get(key).autoAdvanceViewId);
                    final int delay = mAdvanceStagger * i;
                    if (v instanceof Advanceable) {
                       postDelayed(new Runnable() {
                           public void run() {
                               ((Advanceable) v).advance();
                           }
                       }, delay);
                    }
                    i++;
                }
                sendAdvanceMessage(mAdvanceInterval);
            }
        }
    };

    void addWidgetToAutoAdvanceIfNeeded(View hostView, AppWidgetProviderInfo appWidgetInfo) {
        if (appWidgetInfo == null || appWidgetInfo.autoAdvanceViewId == -1) return;
        View v = hostView.findViewById(appWidgetInfo.autoAdvanceViewId);
        if (v instanceof Advanceable) {
            mWidgetsToAdvance.put(hostView, appWidgetInfo);
            ((Advanceable) v).fyiWillBeAdvancedByHostKThx();
            updateRunning();
        }
    }

    void removeWidgetToAutoAdvance(View hostView) {
        if (mWidgetsToAdvance.containsKey(hostView)) {
            mWidgetsToAdvance.remove(hostView);
            updateRunning();
        }
    }

    public void removeAppWidget(LauncherAppWidgetInfo launcherInfo) {
        removeWidgetToAutoAdvance(launcherInfo.hostView);
        launcherInfo.hostView = null;
    }

    void showOutOfSpaceMessage(boolean isHotseatLayout) {
        int strId = (isHotseatLayout ? R.string.hotseat_out_of_space : R.string.out_of_space);
        Toast.makeText(this, getString(strId), Toast.LENGTH_SHORT).show();
    }

    public DragLayer getDragLayer() {
        return mDragLayer;
    }

    public Workspace getWorkspace() {
        return mWorkspace;
    }

    public Hotseat getHotseat() {
        return mHotseat;
    }

    public ViewGroup getOverviewPanel() {
        return mOverviewPanel;
    }

    public SearchDropTargetBar getSearchBar() {
        return mSearchDropTargetBar;
    }

    public LauncherAppWidgetHost getAppWidgetHost() {
        return mAppWidgetHost;
    }

    public LauncherModel getModel() {
        return mModel;
    }

    public LauncherClings getLauncherClings() {
        return mLauncherClings;
    }

    protected SharedPreferences getSharedPrefs() {
        return mSharedPrefs;
    }

    public void closeSystemDialogs() {
        getWindow().closeAllPanels();

        // Whatever we were doing is hereby canceled.
        mWaitingForResult = false;
    }

    @Override
    protected void onNewIntent(Intent intent) {
        long startTime = 0;
        if (DEBUG_RESUME_TIME) {
            startTime = System.currentTimeMillis();
        }
        super.onNewIntent(intent);

        // Close the menu
        if (Intent.ACTION_MAIN.equals(intent.getAction())) {
            // also will cancel mWaitingForResult.
            closeSystemDialogs();

            final boolean alreadyOnHome = mHasFocus && ((intent.getFlags() &
                    Intent.FLAG_ACTIVITY_BROUGHT_TO_FRONT)
                    != Intent.FLAG_ACTIVITY_BROUGHT_TO_FRONT);

            if (mWorkspace == null) {
                // Can be cases where mWorkspace is null, this prevents a NPE
                return;
            }
            Folder openFolder = mWorkspace.getOpenFolder();
            // In all these cases, only animate if we're already on home
            mWorkspace.exitWidgetResizeMode();
            if (alreadyOnHome && mState == State.WORKSPACE && !mWorkspace.isTouchActive() &&
                    openFolder == null && shouldMoveToDefaultScreenOnHomeIntent()) {
                mWorkspace.moveToDefaultScreen(true);
            }

            closeFolder();
            exitSpringLoadedDragMode();

            // If we are already on home, then just animate back to the workspace,
            // otherwise, just wait until onResume to set the state back to Workspace
            if (alreadyOnHome) {
                showWorkspace(true);
            } else {
                mOnResumeState = State.WORKSPACE;
            }

            final View v = getWindow().peekDecorView();
            if (v != null && v.getWindowToken() != null) {
                InputMethodManager imm = (InputMethodManager)getSystemService(
                        INPUT_METHOD_SERVICE);
                imm.hideSoftInputFromWindow(v.getWindowToken(), 0);
            }

            // Reset the apps customize page
            if (!alreadyOnHome && mAppsCustomizeTabHost != null) {
                mAppsCustomizeTabHost.reset();
            }

            onHomeIntent();
        }

        if (DEBUG_RESUME_TIME) {
            Log.d(TAG, "Time spent in onNewIntent: " + (System.currentTimeMillis() - startTime));
        }
    }

    /**
     * Override point for subclasses to prevent movement to the default screen when the home
     * button is pressed. Used (for example) in GEL, to prevent movement during a search.
     */
    protected boolean shouldMoveToDefaultScreenOnHomeIntent() {
        return true;
    }

    /**
     * Override point for subclasses to provide custom behaviour for when a home intent is fired.
     */
    protected void onHomeIntent() {
        // Do nothing
    }

    @Override
    public void onRestoreInstanceState(Bundle state) {
        super.onRestoreInstanceState(state);
        for (int page: mSynchronouslyBoundPages) {
            mWorkspace.restoreInstanceStateForChild(page);
        }
    }

    @Override
    protected void onSaveInstanceState(Bundle outState) {
        if (mWorkspace.getChildCount() > 0) {
            outState.putInt(RUNTIME_STATE_CURRENT_SCREEN,
                    mWorkspace.getCurrentPageOffsetFromCustomContent());
        }
        super.onSaveInstanceState(outState);

        outState.putInt(RUNTIME_STATE, mState.ordinal());
        // We close any open folder since it will not be re-opened, and we need to make sure
        // this state is reflected.
        closeFolder();

        if (mPendingAddInfo.container != ItemInfo.NO_ID && mPendingAddInfo.screenId > -1 &&
                mWaitingForResult) {
            outState.putLong(RUNTIME_STATE_PENDING_ADD_CONTAINER, mPendingAddInfo.container);
            outState.putLong(RUNTIME_STATE_PENDING_ADD_SCREEN, mPendingAddInfo.screenId);
            outState.putInt(RUNTIME_STATE_PENDING_ADD_CELL_X, mPendingAddInfo.cellX);
            outState.putInt(RUNTIME_STATE_PENDING_ADD_CELL_Y, mPendingAddInfo.cellY);
            outState.putInt(RUNTIME_STATE_PENDING_ADD_SPAN_X, mPendingAddInfo.spanX);
            outState.putInt(RUNTIME_STATE_PENDING_ADD_SPAN_Y, mPendingAddInfo.spanY);
            outState.putParcelable(RUNTIME_STATE_PENDING_ADD_WIDGET_INFO, mPendingAddWidgetInfo);
            outState.putInt(RUNTIME_STATE_PENDING_ADD_WIDGET_ID, mPendingAddWidgetId);
        }

        if (mFolderInfo != null && mWaitingForResult) {
            outState.putBoolean(RUNTIME_STATE_PENDING_FOLDER_RENAME, true);
            outState.putLong(RUNTIME_STATE_PENDING_FOLDER_RENAME_ID, mFolderInfo.id);
        }

        // Save the current AppsCustomize tab
        if (mAppsCustomizeTabHost != null) {
            AppsCustomizePagedView.ContentType type = mAppsCustomizeContent.getContentType();
            String currentTabTag = mAppsCustomizeTabHost.getTabTagForContentType(type);
            if (currentTabTag != null) {
                outState.putString("apps_customize_currentTab", currentTabTag);
            }
            int currentIndex = mAppsCustomizeContent.getSaveInstanceStateIndex();
            outState.putInt("apps_customize_currentIndex", currentIndex);
        }
        outState.putSerializable(RUNTIME_STATE_VIEW_IDS, mItemIdToViewId);
    }


    private final OnSharedPreferenceChangeListener mSharedPreferencesObserver = new OnSharedPreferenceChangeListener() {
		@Override
		public void onSharedPreferenceChanged(SharedPreferences sharedPreferences,
				String key) {

			if(LauncherPreferences.isLauncherPreference(key)) {
				if(!isFinishing()) {
					Launcher.this.
					recreate();
				}
			}
		}
	};

    @Override
    public void onDestroy() {
        super.onDestroy();

        PreferenceManager.getDefaultSharedPreferences(this)
                .unregisterOnSharedPreferenceChangeListener(mSharedPreferencesObserver);

        // Remove all pending runnables
        mHandler.removeMessages(ADVANCE_MSG);
        mHandler.removeMessages(0);
        mWorkspace.removeCallbacks(mBuildLayersRunnable);

        // Stop callbacks from LauncherModel
        LauncherAppState app = (LauncherAppState.getInstance());
        mModel.stopLoader();
        app.setLauncher(null);

        try {
            mAppWidgetHost.stopListening();
        } catch (NullPointerException ex) {
            Log.w(TAG, "problem while stopping AppWidgetHost during Launcher destruction", ex);
        }
        mAppWidgetHost = null;

        mWidgetsToAdvance.clear();

        TextKeyListener.getInstance().release();

        // Disconnect any of the callbacks and drawables associated with ItemInfos on the workspace
        // to prevent leaking Launcher activities on orientation change.
        if (mModel != null) {
            mModel.unbindItemInfosAndClearQueuedBindRunnables();
        }

        getContentResolver().unregisterContentObserver(mWidgetObserver);
        unregisterReceiver(mCloseSystemDialogsReceiver);

        mDragLayer.clearAllResizeFrames();
        ((ViewGroup) mWorkspace.getParent()).removeAllViews();
        mWorkspace.removeAllWorkspaceScreens();
        mWorkspace = null;
        mDragController = null;

        LauncherAnimUtils.onDestroyActivity();
    }

    public DragController getDragController() {
        return mDragController;
    }

    @Override
    public void startActivityForResult(Intent intent, int requestCode) {
        if (requestCode >= 0) mWaitingForResult = true;
        super.startActivityForResult(intent, requestCode);
    }

    /**
     * Indicates that we want global search for this activity by setting the globalSearch
     * argument for {@link #startSearch} to true.
     */
    @Override
    public void startSearch(String initialQuery, boolean selectInitialQuery,
            Bundle appSearchData, boolean globalSearch) {

        showWorkspace(true);

        if (initialQuery == null) {
            // Use any text typed in the launcher as the initial query
            initialQuery = getTypedText();
        }
        if (appSearchData == null) {
            appSearchData = new Bundle();
            appSearchData.putString("source", "launcher-search");
        }
        Rect sourceBounds = new Rect();
        if (mSearchDropTargetBar != null) {
            sourceBounds = mSearchDropTargetBar.getSearchBarBounds();
        }

        startSearch(initialQuery, selectInitialQuery,
                appSearchData, sourceBounds);
    }

    public void startSearch(String initialQuery,
            boolean selectInitialQuery, Bundle appSearchData, Rect sourceBounds) {
        startGlobalSearch(initialQuery, selectInitialQuery,
                appSearchData, sourceBounds);
    }

    /**
     * Starts the global search activity. This code is a copied from SearchManager
     */
    private void startGlobalSearch(String initialQuery,
            boolean selectInitialQuery, Bundle appSearchData, Rect sourceBounds) {
        final SearchManager searchManager =
            (SearchManager) getSystemService(Context.SEARCH_SERVICE);
        ComponentName globalSearchActivity = searchManager.getGlobalSearchActivity();
        if (globalSearchActivity == null) {
            Log.w(TAG, "No global search activity found.");
            return;
        }
        Intent intent = new Intent(SearchManager.INTENT_ACTION_GLOBAL_SEARCH);
        intent.addFlags(Intent.FLAG_ACTIVITY_NEW_TASK);
        intent.setComponent(globalSearchActivity);
        // Make sure that we have a Bundle to put source in
        if (appSearchData == null) {
            appSearchData = new Bundle();
        } else {
            appSearchData = new Bundle(appSearchData);
        }
        // Set source to package name of app that starts global search, if not set already.
        if (!appSearchData.containsKey("source")) {
            appSearchData.putString("source", getPackageName());
        }
        intent.putExtra(SearchManager.APP_DATA, appSearchData);
        if (!TextUtils.isEmpty(initialQuery)) {
            intent.putExtra(SearchManager.QUERY, initialQuery);
        }
        if (selectInitialQuery) {
            intent.putExtra(SearchManager.EXTRA_SELECT_QUERY, selectInitialQuery);
        }
        intent.setSourceBounds(sourceBounds);
        try {
            startActivity(intent);
        } catch (ActivityNotFoundException ex) {
            Log.e(TAG, "Global search activity not found: " + globalSearchActivity);
        }
    }

    public boolean isOnCustomContent() {
        return mWorkspace.isOnOrMovingToCustomContent();
    }

    @Override
    public boolean onPrepareOptionsMenu(Menu menu) {
        super.onPrepareOptionsMenu(menu);
<<<<<<< HEAD
        if (!mWorkspace.isInOverviewMode() && mState == State.WORKSPACE) {
            mWorkspace.enterOverviewMode();
=======
        if (!isOnCustomContent()) {
            // Close any open folders
            closeFolder();
            // Stop resizing any widgets
            mWorkspace.exitWidgetResizeMode();
            if (!mWorkspace.isInOverviewMode()) {
                // Show the overview mode
                showOverviewMode(true);
            } else {
                showWorkspace(true);
            }
>>>>>>> aebea1b0
        }
        return false;
    }

    @Override
    public boolean onSearchRequested() {
        startSearch(null, false, null, true);
        // Use a custom animation for launching search
        return true;
    }

    public boolean isWorkspaceLocked() {
        return mWorkspaceLoading || mWaitingForResult;
    }

    public boolean isWorkspaceLoading() {
        return mWorkspaceLoading;
    }

    private void resetAddInfo() {
        mPendingAddInfo.container = ItemInfo.NO_ID;
        mPendingAddInfo.screenId = -1;
        mPendingAddInfo.cellX = mPendingAddInfo.cellY = -1;
        mPendingAddInfo.spanX = mPendingAddInfo.spanY = -1;
        mPendingAddInfo.minSpanX = mPendingAddInfo.minSpanY = -1;
        mPendingAddInfo.dropPos = null;
    }

    void addAppWidgetImpl(final int appWidgetId, final ItemInfo info,
            final AppWidgetHostView boundWidget, final AppWidgetProviderInfo appWidgetInfo) {
        addAppWidgetImpl(appWidgetId, info, boundWidget, appWidgetInfo, 0);
    }

    void addAppWidgetImpl(final int appWidgetId, final ItemInfo info,
            final AppWidgetHostView boundWidget, final AppWidgetProviderInfo appWidgetInfo, int
            delay) {
        if (appWidgetInfo.configure != null) {
            mPendingAddWidgetInfo = appWidgetInfo;
            mPendingAddWidgetId = appWidgetId;

            // Launch over to configure widget, if needed
            Intent intent = new Intent(AppWidgetManager.ACTION_APPWIDGET_CONFIGURE);
            intent.setComponent(appWidgetInfo.configure);
            intent.putExtra(AppWidgetManager.EXTRA_APPWIDGET_ID, appWidgetId);
            Utilities.startActivityForResultSafely(this, intent, REQUEST_CREATE_APPWIDGET);
        } else {
            // Otherwise just add it
            Runnable onComplete = new Runnable() {
                @Override
                public void run() {
                    // Exit spring loaded mode if necessary after adding the widget
                    exitSpringLoadedDragModeDelayed(true, EXIT_SPRINGLOADED_MODE_SHORT_TIMEOUT,
                            null);
                }
            };
            completeAddAppWidget(appWidgetId, info.container, info.screenId, boundWidget,
                    appWidgetInfo);
            mWorkspace.removeExtraEmptyScreen(true, onComplete, delay, false);
        }
    }

    protected void moveToCustomContentScreen(boolean animate) {
        // Close any folders that may be open.
        closeFolder();
        mWorkspace.moveToCustomContentScreen(animate);
    }
    /**
     * Process a shortcut drop.
     *
     * @param componentName The name of the component
     * @param screenId The ID of the screen where it should be added
     * @param cell The cell it should be added to, optional
     * @param position The location on the screen where it was dropped, optional
     */
    void processShortcutFromDrop(ComponentName componentName, long container, long screenId,
            int[] cell, int[] loc) {
        resetAddInfo();
        mPendingAddInfo.container = container;
        mPendingAddInfo.screenId = screenId;
        mPendingAddInfo.dropPos = loc;

        if (cell != null) {
            mPendingAddInfo.cellX = cell[0];
            mPendingAddInfo.cellY = cell[1];
        }

        Intent createShortcutIntent = new Intent(Intent.ACTION_CREATE_SHORTCUT);
        createShortcutIntent.setComponent(componentName);
        processShortcut(createShortcutIntent);
    }

    /**
     * Process a widget drop.
     *
     * @param info The PendingAppWidgetInfo of the widget being added.
     * @param screenId The ID of the screen where it should be added
     * @param cell The cell it should be added to, optional
     * @param position The location on the screen where it was dropped, optional
     */
    void addAppWidgetFromDrop(PendingAddWidgetInfo info, long container, long screenId,
            int[] cell, int[] span, int[] loc) {
        resetAddInfo();
        mPendingAddInfo.container = info.container = container;
        mPendingAddInfo.screenId = info.screenId = screenId;
        mPendingAddInfo.dropPos = loc;
        mPendingAddInfo.minSpanX = info.minSpanX;
        mPendingAddInfo.minSpanY = info.minSpanY;

        if (cell != null) {
            mPendingAddInfo.cellX = cell[0];
            mPendingAddInfo.cellY = cell[1];
        }
        if (span != null) {
            mPendingAddInfo.spanX = span[0];
            mPendingAddInfo.spanY = span[1];
        }

        AppWidgetHostView hostView = info.boundWidget;
        int appWidgetId;
        if (hostView != null) {
            appWidgetId = hostView.getAppWidgetId();
            addAppWidgetImpl(appWidgetId, info, hostView, info.info);
        } else {
            // In this case, we either need to start an activity to get permission to bind
            // the widget, or we need to start an activity to configure the widget, or both.
            appWidgetId = getAppWidgetHost().allocateAppWidgetId();
            Bundle options = info.bindOptions;

            boolean success = false;
            if (options != null) {
                success = mAppWidgetManager.bindAppWidgetIdIfAllowed(appWidgetId,
                        info.componentName, options);
            } else {
                success = mAppWidgetManager.bindAppWidgetIdIfAllowed(appWidgetId,
                        info.componentName);
            }
            if (success) {
                addAppWidgetImpl(appWidgetId, info, null, info.info);
            } else {
                mPendingAddWidgetInfo = info.info;
                Intent intent = new Intent(AppWidgetManager.ACTION_APPWIDGET_BIND);
                intent.putExtra(AppWidgetManager.EXTRA_APPWIDGET_ID, appWidgetId);
                intent.putExtra(AppWidgetManager.EXTRA_APPWIDGET_PROVIDER, info.componentName);
                // TODO: we need to make sure that this accounts for the options bundle.
                // intent.putExtra(AppWidgetManager.EXTRA_APPWIDGET_OPTIONS, options);
                startActivityForResult(intent, REQUEST_BIND_APPWIDGET);
            }
        }
    }

    void processShortcut(Intent intent) {
        // Handle case where user selected "Applications"
        String applicationName = getResources().getString(R.string.group_applications);
        String shortcutName = intent.getStringExtra(Intent.EXTRA_SHORTCUT_NAME);

        if (applicationName != null && applicationName.equals(shortcutName)) {
            Intent mainIntent = new Intent(Intent.ACTION_MAIN, null);
            mainIntent.addCategory(Intent.CATEGORY_LAUNCHER);

            Intent pickIntent = new Intent(Intent.ACTION_PICK_ACTIVITY);
            pickIntent.putExtra(Intent.EXTRA_INTENT, mainIntent);
            pickIntent.putExtra(Intent.EXTRA_TITLE, getText(R.string.title_select_application));
            Utilities.startActivityForResultSafely(this, pickIntent, REQUEST_PICK_APPLICATION);
        } else {
            Utilities.startActivityForResultSafely(this, intent, REQUEST_CREATE_SHORTCUT);
        }
    }

    void processWallpaper(Intent intent) {
        startActivityForResult(intent, REQUEST_PICK_WALLPAPER);
    }

    FolderIcon addFolder(CellLayout layout, long container, final long screenId, int cellX,
            int cellY) {
        final FolderInfo folderInfo = new FolderInfo();
        folderInfo.title = getText(R.string.folder_name);

        // Update the model
        LauncherModel.addItemToDatabase(Launcher.this, folderInfo, container, screenId, cellX, cellY,
                false);
        sFolders.put(folderInfo.id, folderInfo);

        // Create the view
        FolderIcon newFolder =
            FolderIcon.fromXml(R.layout.folder_icon, this, layout, folderInfo, mIconCache);
        mWorkspace.addInScreen(newFolder, container, screenId, cellX, cellY, 1, 1,
                isWorkspaceLocked());
        // Force measure the new folder icon
        CellLayout parent = mWorkspace.getParentCellLayoutForView(newFolder);
        parent.getShortcutsAndWidgets().measureChild(newFolder);
        return newFolder;
    }

    void removeFolder(FolderInfo folder) {
        sFolders.remove(folder.id);
    }

    protected void startWallpaper() {
        final Intent pickWallpaper = new Intent(Intent.ACTION_SET_WALLPAPER);
        pickWallpaper.setComponent(getWallpaperPickerComponent());
        startActivityForResult(pickWallpaper, REQUEST_PICK_WALLPAPER);
    }

    protected ComponentName getWallpaperPickerComponent() {
        return new ComponentName(getPackageName(), LauncherWallpaperPickerActivity.class.getName());
    }

    /**
     * Registers various content observers. The current implementation registers
     * only a favorites observer to keep track of the favorites applications.
     */
    private void registerContentObservers() {
        ContentResolver resolver = getContentResolver();
        resolver.registerContentObserver(LauncherProvider.CONTENT_APPWIDGET_RESET_URI,
                true, mWidgetObserver);
    }

    @Override
    public boolean dispatchKeyEvent(KeyEvent event) {
        if (event.getAction() == KeyEvent.ACTION_DOWN) {
            switch (event.getKeyCode()) {
                case KeyEvent.KEYCODE_HOME:
                    return true;
                case KeyEvent.KEYCODE_VOLUME_DOWN:
                    if (isPropertyEnabled(DUMP_STATE_PROPERTY)) {
                        dumpState();
                        return true;
                    }
                    break;
            }
        } else if (event.getAction() == KeyEvent.ACTION_UP) {
            switch (event.getKeyCode()) {
                case KeyEvent.KEYCODE_HOME:
                    return true;
            }
        }

        return super.dispatchKeyEvent(event);
    }

    @Override
    public void onBackPressed() {
        if (isAllAppsVisible()) {
            if (mAppsCustomizeContent.getContentType() ==
                    AppsCustomizePagedView.ContentType.Applications) {
                showWorkspace(true);
            } else {
                showOverviewMode(true);
            }

            // Restart hotword
            setupHotwordRecognition();
        } else if (mWorkspace.isInOverviewMode()) {
            mWorkspace.exitOverviewMode(true);
        } else if (mWorkspace.getOpenFolder() != null) {
            Folder openFolder = mWorkspace.getOpenFolder();
            if (openFolder.isEditingName()) {
                openFolder.dismissEditingName();
            } else {
                closeFolder();
            }
        } else {
            mWorkspace.exitWidgetResizeMode();

            // Back button is a no-op here, but give at least some feedback for the button press
            mWorkspace.showOutlinesTemporarily();
        }
    }

    /**
     * Re-listen when widgets are reset.
     */
    private void onAppWidgetReset() {
        if (mAppWidgetHost != null) {
            mAppWidgetHost.startListening();
        }
    }

    /**
     * Launches the intent referred by the clicked shortcut.
     *
     * @param v The view representing the clicked shortcut.
     */
    public void onClick(View v) {
        // Make sure that rogue clicks don't get through while allapps is launching, or after the
        // view has detached (it's possible for this to happen if the view is removed mid touch).
        if (v.getWindowToken() == null) {
            return;
        }

        if (!mWorkspace.isFinishedSwitchingState()) {
            return;
        }

        if (v instanceof Workspace) {
            if (mWorkspace.isInOverviewMode()) {
                mWorkspace.exitOverviewMode(true);
            }
            return;
        }

        if (v instanceof CellLayout) {
            if (mWorkspace.isInOverviewMode()) {
                mWorkspace.exitOverviewMode(mWorkspace.indexOfChild(v), true);
            }
        }

        Object tag = v.getTag();
        if (tag instanceof ShortcutInfo) {
            // Open shortcut
            final ShortcutInfo shortcut = (ShortcutInfo) tag;
            final Intent intent = shortcut.intent;

            // Check for special shortcuts
            if (intent.getComponent() != null) {
                final String shortcutClass = intent.getComponent().getClassName();

                if (shortcutClass.equals(WidgetAdder.class.getName())) {
                    onClickAddWidgetButton();
                    return;
                } else if (shortcutClass.equals(MemoryDumpActivity.class.getName())) {
                    MemoryDumpActivity.startDump(this);
                    return;
                } else if (shortcutClass.equals(ToggleWeightWatcher.class.getName())) {
                    toggleShowWeightWatcher();
                    return;
                }
            }

            // Start activities
            int[] pos = new int[2];
            v.getLocationOnScreen(pos);
            intent.setSourceBounds(new Rect(pos[0], pos[1],
                    pos[0] + v.getWidth(), pos[1] + v.getHeight()));

            boolean success = startActivitySafely(v, intent, tag);

            mStats.recordLaunch(intent, shortcut);

            if (success && v instanceof BubbleTextView) {
                mWaitingForResume = (BubbleTextView) v;
                mWaitingForResume.setStayPressed(true);
            }
        } else if (tag instanceof FolderInfo) {
            if (v instanceof FolderIcon) {
                FolderIcon fi = (FolderIcon) v;
                handleFolderClick(fi);
            }
        } else if (v == mAllAppsButton) {
            if (isAllAppsVisible()) {
                showWorkspace(true);
            } else {
                onClickAllAppsButton(v);
            }
        }
    }

    public boolean onTouch(View v, MotionEvent event) {
        return false;
    }

    /**
     * Event handler for the search button
     *
     * @param v The view that was clicked.
     */
    public void onClickSearchButton(View v) {
        v.performHapticFeedback(HapticFeedbackConstants.VIRTUAL_KEY);

        onSearchRequested();
    }

    /**
     * Event handler for the voice button
     *
     * @param v The view that was clicked.
     */
    public void onClickVoiceButton(View v) {
        v.performHapticFeedback(HapticFeedbackConstants.VIRTUAL_KEY);

        startVoice();
    }

    public void startVoice() {
        try {
            final SearchManager searchManager =
                    (SearchManager) getSystemService(Context.SEARCH_SERVICE);
            ComponentName activityName = searchManager.getGlobalSearchActivity();
            Intent intent = new Intent(RecognizerIntent.ACTION_WEB_SEARCH);
            intent.setFlags(Intent.FLAG_ACTIVITY_NEW_TASK);
            if (activityName != null) {
                intent.setPackage(activityName.getPackageName());
            }
            startActivity(null, intent, "onClickVoiceButton");
        } catch (ActivityNotFoundException e) {
            Intent intent = new Intent(RecognizerIntent.ACTION_WEB_SEARCH);
            intent.setFlags(Intent.FLAG_ACTIVITY_NEW_TASK);
            startActivitySafely(null, intent, "onClickVoiceButton");
        }
    }

    /**
     * Event handler for the "grid" button that appears on the home screen, which
     * enters all apps mode.
     *
     * @param v The view that was clicked.
     */
    public void onClickAllAppsButton(View v) {
        showAllApps(true, AppsCustomizePagedView.ContentType.Applications, false);
    }

    /**
     * Event handler for the (Add) Widgets button that appears after a long press
     * on the home screen.
     */
    protected void onClickAddWidgetButton() {
        showAllApps(true, AppsCustomizePagedView.ContentType.Widgets, true);
    }

    public void onTouchDownAllAppsButton(View v) {
        // Provide the same haptic feedback that the system offers for virtual keys.
        v.performHapticFeedback(HapticFeedbackConstants.VIRTUAL_KEY);
    }

    public void performHapticFeedbackOnTouchDown(View v) {
        // Provide the same haptic feedback that the system offers for virtual keys.
        v.performHapticFeedback(HapticFeedbackConstants.VIRTUAL_KEY);
    }

    public View.OnTouchListener getHapticFeedbackTouchListener() {
        if (mHapticFeedbackTouchListener == null) {
            mHapticFeedbackTouchListener = new View.OnTouchListener() {
                @Override
                public boolean onTouch(View v, MotionEvent event) {
                    if ((event.getAction() & MotionEvent.ACTION_MASK) == MotionEvent.ACTION_DOWN) {
                        v.performHapticFeedback(HapticFeedbackConstants.VIRTUAL_KEY);
                    }
                    return false;
                }
            };
        }
        return mHapticFeedbackTouchListener;
    }

    public void onClickAppMarketButton(View v) {
        if (!DISABLE_MARKET_BUTTON) {
            if (mAppMarketIntent != null) {
                startActivitySafely(v, mAppMarketIntent, "app market");
            } else {
                Log.e(TAG, "Invalid app market intent.");
            }
        }
    }

    /**
     * Called when the user stops interacting with the launcher.
     * This implies that the user is now on the homescreen and is not doing housekeeping.
     */
    protected void onInteractionEnd() {}

    /**
     * Called when the user starts interacting with the launcher.
     * The possible interactions are:
     *  - open all apps
     *  - reorder an app shortcut, or a widget
     *  - open the overview mode.
     * This is a good time to stop doing things that only make sense
     * when the user is on the homescreen and not doing housekeeping.
     */
    protected void onInteractionBegin() {}

    void startApplicationDetailsActivity(ComponentName componentName) {
        String packageName = componentName.getPackageName();
        Intent intent = new Intent(Settings.ACTION_APPLICATION_DETAILS_SETTINGS,
                Uri.fromParts("package", packageName, null));
        intent.setFlags(Intent.FLAG_ACTIVITY_NEW_TASK | Intent.FLAG_ACTIVITY_CLEAR_TASK |
                Intent.FLAG_ACTIVITY_EXCLUDE_FROM_RECENTS);
        startActivitySafely(null, intent, "startApplicationDetailsActivity");
    }

    // returns true if the activity was started
    boolean startApplicationUninstallActivity(ComponentName componentName, int flags) {
        if ((flags & AppInfo.DOWNLOADED_FLAG) == 0) {
            // System applications cannot be installed. For now, show a toast explaining that.
            // We may give them the option of disabling apps this way.
            int messageId = R.string.uninstall_system_app_text;
            Toast.makeText(this, messageId, Toast.LENGTH_SHORT).show();
            return false;
        } else {
            String packageName = componentName.getPackageName();
            String className = componentName.getClassName();
            Intent intent = new Intent(
                    Intent.ACTION_DELETE, Uri.fromParts("package", packageName, className));
            intent.setFlags(Intent.FLAG_ACTIVITY_NEW_TASK |
                    Intent.FLAG_ACTIVITY_EXCLUDE_FROM_RECENTS);
            startActivity(intent);
            return true;
        }
    }

    boolean startActivity(View v, Intent intent, Object tag) {
        intent.addFlags(Intent.FLAG_ACTIVITY_NEW_TASK);

        try {
            // Only launch using the new animation if the shortcut has not opted out (this is a
            // private contract between launcher and may be ignored in the future).
            boolean useLaunchAnimation = (v != null) &&
                    !intent.hasExtra(INTENT_EXTRA_IGNORE_LAUNCH_ANIMATION);
            if (useLaunchAnimation) {
                ActivityOptions opts = ActivityOptions.makeScaleUpAnimation(v, 0, 0,
                        v.getMeasuredWidth(), v.getMeasuredHeight());

                startActivity(intent, opts.toBundle());
            } else {
                startActivity(intent);
            }
            return true;
        } catch (SecurityException e) {
            Toast.makeText(this, R.string.activity_not_found, Toast.LENGTH_SHORT).show();
            Log.e(TAG, "Launcher does not have the permission to launch " + intent +
                    ". Make sure to create a MAIN intent-filter for the corresponding activity " +
                    "or use the exported attribute for this activity. "
                    + "tag="+ tag + " intent=" + intent, e);
        }
        return false;
    }

    boolean startActivitySafely(View v, Intent intent, Object tag) {
        boolean success = false;
        try {
            success = startActivity(v, intent, tag);
        } catch (ActivityNotFoundException e) {
            Toast.makeText(this, R.string.activity_not_found, Toast.LENGTH_SHORT).show();
            Log.e(TAG, "Unable to launch. tag=" + tag + " intent=" + intent, e);
        }
        return success;
    }

    private void handleFolderClick(FolderIcon folderIcon) {
        final FolderInfo info = folderIcon.getFolderInfo();
        Folder openFolder = mWorkspace.getFolderForTag(info);

        // If the folder info reports that the associated folder is open, then verify that
        // it is actually opened. There have been a few instances where this gets out of sync.
        if (info.opened && openFolder == null) {
            Log.d(TAG, "Folder info marked as open, but associated folder is not open. Screen: "
                    + info.screenId + " (" + info.cellX + ", " + info.cellY + ")");
            info.opened = false;
        }

        if (!info.opened && !folderIcon.getFolder().isDestroyed()) {
            // Close any open folder
            closeFolder();
            // Open the requested folder
            openFolder(folderIcon);
        } else {
            // Find the open folder...
            int folderScreen;
            if (openFolder != null) {
                folderScreen = mWorkspace.getPageForView(openFolder);
                // .. and close it
                closeFolder(openFolder);
                if (folderScreen != mWorkspace.getCurrentPage()) {
                    // Close any folder open on the current screen
                    closeFolder();
                    // Pull the folder onto this screen
                    openFolder(folderIcon);
                }
            }
        }
    }

    /**
     * This method draws the FolderIcon to an ImageView and then adds and positions that ImageView
     * in the DragLayer in the exact absolute location of the original FolderIcon.
     */
    private void copyFolderIconToImage(FolderIcon fi) {
        final int width = fi.getMeasuredWidth();
        final int height = fi.getMeasuredHeight();

        // Lazy load ImageView, Bitmap and Canvas
        if (mFolderIconImageView == null) {
            mFolderIconImageView = new ImageView(this);
        }
        if (mFolderIconBitmap == null || mFolderIconBitmap.getWidth() != width ||
                mFolderIconBitmap.getHeight() != height) {
            mFolderIconBitmap = Bitmap.createBitmap(width, height, Bitmap.Config.ARGB_8888);
            mFolderIconCanvas = new Canvas(mFolderIconBitmap);
        }

        DragLayer.LayoutParams lp;
        if (mFolderIconImageView.getLayoutParams() instanceof DragLayer.LayoutParams) {
            lp = (DragLayer.LayoutParams) mFolderIconImageView.getLayoutParams();
        } else {
            lp = new DragLayer.LayoutParams(width, height);
        }

        // The layout from which the folder is being opened may be scaled, adjust the starting
        // view size by this scale factor.
        float scale = mDragLayer.getDescendantRectRelativeToSelf(fi, mRectForFolderAnimation);
        lp.customPosition = true;
        lp.x = mRectForFolderAnimation.left;
        lp.y = mRectForFolderAnimation.top;
        lp.width = (int) (scale * width);
        lp.height = (int) (scale * height);

        mFolderIconCanvas.drawColor(0, PorterDuff.Mode.CLEAR);
        fi.draw(mFolderIconCanvas);
        mFolderIconImageView.setImageBitmap(mFolderIconBitmap);
        if (fi.getFolder() != null) {
            mFolderIconImageView.setPivotX(fi.getFolder().getPivotXForIconAnimation());
            mFolderIconImageView.setPivotY(fi.getFolder().getPivotYForIconAnimation());
        }
        // Just in case this image view is still in the drag layer from a previous animation,
        // we remove it and re-add it.
        if (mDragLayer.indexOfChild(mFolderIconImageView) != -1) {
            mDragLayer.removeView(mFolderIconImageView);
        }
        mDragLayer.addView(mFolderIconImageView, lp);
        if (fi.getFolder() != null) {
            fi.getFolder().bringToFront();
        }
    }

    private void growAndFadeOutFolderIcon(FolderIcon fi) {
        if (fi == null) return;
        PropertyValuesHolder alpha = PropertyValuesHolder.ofFloat("alpha", 0);
        PropertyValuesHolder scaleX = PropertyValuesHolder.ofFloat("scaleX", 1.5f);
        PropertyValuesHolder scaleY = PropertyValuesHolder.ofFloat("scaleY", 1.5f);

        FolderInfo info = (FolderInfo) fi.getTag();
        if (info.container == LauncherSettings.Favorites.CONTAINER_HOTSEAT) {
            CellLayout cl = (CellLayout) fi.getParent().getParent();
            CellLayout.LayoutParams lp = (CellLayout.LayoutParams) fi.getLayoutParams();
            cl.setFolderLeaveBehindCell(lp.cellX, lp.cellY);
        }

        // Push an ImageView copy of the FolderIcon into the DragLayer and hide the original
        copyFolderIconToImage(fi);
        fi.setVisibility(View.INVISIBLE);

        ObjectAnimator oa = LauncherAnimUtils.ofPropertyValuesHolder(mFolderIconImageView, alpha,
                scaleX, scaleY);
        oa.setDuration(getResources().getInteger(R.integer.config_folderAnimDuration));
        oa.start();
    }

    private void shrinkAndFadeInFolderIcon(final FolderIcon fi) {
        if (fi == null) return;
        PropertyValuesHolder alpha = PropertyValuesHolder.ofFloat("alpha", 1.0f);
        PropertyValuesHolder scaleX = PropertyValuesHolder.ofFloat("scaleX", 1.0f);
        PropertyValuesHolder scaleY = PropertyValuesHolder.ofFloat("scaleY", 1.0f);

        final CellLayout cl = (CellLayout) fi.getParent().getParent();

        // We remove and re-draw the FolderIcon in-case it has changed
        mDragLayer.removeView(mFolderIconImageView);
        copyFolderIconToImage(fi);
        ObjectAnimator oa = LauncherAnimUtils.ofPropertyValuesHolder(mFolderIconImageView, alpha,
                scaleX, scaleY);
        oa.setDuration(getResources().getInteger(R.integer.config_folderAnimDuration));
        oa.addListener(new AnimatorListenerAdapter() {
            @Override
            public void onAnimationEnd(Animator animation) {
                if (cl != null) {
                    cl.clearFolderLeaveBehind();
                    // Remove the ImageView copy of the FolderIcon and make the original visible.
                    mDragLayer.removeView(mFolderIconImageView);
                    fi.setVisibility(View.VISIBLE);
                }
            }
        });
        oa.start();
    }

    /**
     * Opens the user folder described by the specified tag. The opening of the folder
     * is animated relative to the specified View. If the View is null, no animation
     * is played.
     *
     * @param folderInfo The FolderInfo describing the folder to open.
     */
    public void openFolder(FolderIcon folderIcon) {
        Folder folder = folderIcon.getFolder();
        FolderInfo info = folder.mInfo;

        info.opened = true;

        // Just verify that the folder hasn't already been added to the DragLayer.
        // There was a one-off crash where the folder had a parent already.
        if (folder.getParent() == null) {
            mDragLayer.addView(folder);
            mDragController.addDropTarget(folder);
        } else {
            Log.w(TAG, "Opening folder (" + folder + ") which already has a parent (" +
                    folder.getParent() + ").");
        }
        folder.animateOpen();
        growAndFadeOutFolderIcon(folderIcon);

        // Notify the accessibility manager that this folder "window" has appeared and occluded
        // the workspace items
        folder.sendAccessibilityEvent(AccessibilityEvent.TYPE_WINDOW_STATE_CHANGED);
        getDragLayer().sendAccessibilityEvent(AccessibilityEvent.TYPE_WINDOW_CONTENT_CHANGED);
    }

    public void closeFolder() {
        Folder folder = mWorkspace != null ? mWorkspace.getOpenFolder() : null;
        if (folder != null) {
            if (folder.isEditingName()) {
                folder.dismissEditingName();
            }
            closeFolder(folder);

            // Dismiss the folder cling
            mLauncherClings.dismissFolderCling(null);
        }
    }

    void closeFolder(Folder folder) {
        folder.getInfo().opened = false;

        ViewGroup parent = (ViewGroup) folder.getParent().getParent();
        if (parent != null) {
            FolderIcon fi = (FolderIcon) mWorkspace.getViewForTag(folder.mInfo);
            shrinkAndFadeInFolderIcon(fi);
        }
        folder.animateClosed();

        // Notify the accessibility manager that this folder "window" has disappeard and no
        // longer occludeds the workspace items
        getDragLayer().sendAccessibilityEvent(AccessibilityEvent.TYPE_WINDOW_STATE_CHANGED);
    }

    public boolean onLongClick(View v) {
        if (!isDraggingEnabled()) return false;
        if (isWorkspaceLocked()) return false;
        if (mState != State.WORKSPACE) return false;

        if (v instanceof Workspace) {
            if (!mWorkspace.isInOverviewMode()) {
                if (mWorkspace.enterOverviewMode()) {
                    mWorkspace.performHapticFeedback(HapticFeedbackConstants.LONG_PRESS,
                            HapticFeedbackConstants.FLAG_IGNORE_VIEW_SETTING);
                    return true;
                } else {
                    return false;
                }
            }
        }

        if (!(v instanceof CellLayout)) {
            v = (View) v.getParent().getParent();
        }

        resetAddInfo();
        CellLayout.CellInfo longClickCellInfo = (CellLayout.CellInfo) v.getTag();
        // This happens when long clicking an item with the dpad/trackball
        if (longClickCellInfo == null) {
            return true;
        }

        // The hotseat touch handling does not go through Workspace, and we always allow long press
        // on hotseat items.
        final View itemUnderLongClick = longClickCellInfo.cell;
        final boolean inHotseat = isHotseatLayout(v);
        boolean allowLongPress = inHotseat || mWorkspace.allowLongPress();
        if (allowLongPress && !mDragController.isDragging()) {
            if (itemUnderLongClick == null) {
                // User long pressed on empty space
                mWorkspace.performHapticFeedback(HapticFeedbackConstants.LONG_PRESS,
                        HapticFeedbackConstants.FLAG_IGNORE_VIEW_SETTING);
                // Disabling reordering until we sort out some issues.
                if (mWorkspace.isInOverviewMode()) {
                    mWorkspace.startReordering(v);
                } else {
                    mWorkspace.enterOverviewMode();
                }
            } else {
                final boolean isAllAppsButton = inHotseat && isAllAppsButtonRank(
                        mHotseat.getOrderInHotseat(
                                longClickCellInfo.cellX,
                                longClickCellInfo.cellY));
                if (!(itemUnderLongClick instanceof Folder || isAllAppsButton)) {
                    // User long pressed on an item
                    mWorkspace.startDrag(longClickCellInfo);
                }
            }
        }
        return true;
    }

    boolean isHotseatLayout(View layout) {
        return mHotseat != null && layout != null &&
                (layout instanceof CellLayout) && (layout == mHotseat.getLayout());
    }

    /**
     * Returns the CellLayout of the specified container at the specified screen.
     */
    CellLayout getCellLayout(long container, long screenId) {
        if (container == LauncherSettings.Favorites.CONTAINER_HOTSEAT) {
            if (mHotseat != null) {
                return mHotseat.getLayout();
            } else {
                return null;
            }
        } else {
            return mWorkspace.getScreenWithId(screenId);
        }
    }

    public boolean isAllAppsVisible() {
        return (mState == State.APPS_CUSTOMIZE) || (mOnResumeState == State.APPS_CUSTOMIZE);
    }

    /**
     * Helper method for the cameraZoomIn/cameraZoomOut animations
     * @param view The view being animated
     * @param scaleFactor The scale factor used for the zoom
     */
    private void setPivotsForZoom(View view, float scaleFactor) {
        view.setPivotX(view.getWidth() / 2.0f);
        view.setPivotY(view.getHeight() / 2.0f);
    }

    private void setWorkspaceBackground(boolean workspace) {
        mLauncherView.setBackground(workspace ?
                mWorkspaceBackgroundDrawable : null);
    }

    void updateWallpaperVisibility(boolean visible) {
        int wpflags = visible ? WindowManager.LayoutParams.FLAG_SHOW_WALLPAPER : 0;
        int curflags = getWindow().getAttributes().flags
                & WindowManager.LayoutParams.FLAG_SHOW_WALLPAPER;
        if (wpflags != curflags) {
            getWindow().setFlags(wpflags, WindowManager.LayoutParams.FLAG_SHOW_WALLPAPER);
        }
        setWorkspaceBackground(visible);
    }

    private void dispatchOnLauncherTransitionPrepare(View v, boolean animated, boolean toWorkspace) {
        if (v instanceof LauncherTransitionable) {
            ((LauncherTransitionable) v).onLauncherTransitionPrepare(this, animated, toWorkspace);
        }
    }

    private void dispatchOnLauncherTransitionStart(View v, boolean animated, boolean toWorkspace) {
        if (v instanceof LauncherTransitionable) {
            ((LauncherTransitionable) v).onLauncherTransitionStart(this, animated, toWorkspace);
        }

        // Update the workspace transition step as well
        dispatchOnLauncherTransitionStep(v, 0f);
    }

    private void dispatchOnLauncherTransitionStep(View v, float t) {
        if (v instanceof LauncherTransitionable) {
            ((LauncherTransitionable) v).onLauncherTransitionStep(this, t);
        }
    }

    private void dispatchOnLauncherTransitionEnd(View v, boolean animated, boolean toWorkspace) {
        if (v instanceof LauncherTransitionable) {
            ((LauncherTransitionable) v).onLauncherTransitionEnd(this, animated, toWorkspace);
        }

        // Update the workspace transition step as well
        dispatchOnLauncherTransitionStep(v, 1f);
    }

    /**
     * Things to test when changing the following seven functions.
     *   - Home from workspace
     *          - from center screen
     *          - from other screens
     *   - Home from all apps
     *          - from center screen
     *          - from other screens
     *   - Back from all apps
     *          - from center screen
     *          - from other screens
     *   - Launch app from workspace and quit
     *          - with back
     *          - with home
     *   - Launch app from all apps and quit
     *          - with back
     *          - with home
     *   - Go to a screen that's not the default, then all
     *     apps, and launch and app, and go back
     *          - with back
     *          -with home
     *   - On workspace, long press power and go back
     *          - with back
     *          - with home
     *   - On all apps, long press power and go back
     *          - with back
     *          - with home
     *   - On workspace, power off
     *   - On all apps, power off
     *   - Launch an app and turn off the screen while in that app
     *          - Go back with home key
     *          - Go back with back key  TODO: make this not go to workspace
     *          - From all apps
     *          - From workspace
     *   - Enter and exit car mode (becuase it causes an extra configuration changed)
     *          - From all apps
     *          - From the center workspace
     *          - From another workspace
     */

    /**
     * Zoom the camera out from the workspace to reveal 'toView'.
     * Assumes that the view to show is anchored at either the very top or very bottom
     * of the screen.
     */
    private void showAppsCustomizeHelper(final boolean animated, final boolean springLoaded) {
        AppsCustomizePagedView.ContentType contentType = mAppsCustomizeContent.getContentType();
        showAppsCustomizeHelper(animated, springLoaded, contentType);
    }
    private void showAppsCustomizeHelper(final boolean animated, final boolean springLoaded,
                                         final AppsCustomizePagedView.ContentType contentType) {
        if (mStateAnimation != null) {
            mStateAnimation.setDuration(0);
            mStateAnimation.cancel();
            mStateAnimation = null;
        }
        final Resources res = getResources();

        final int duration = res.getInteger(R.integer.config_appsCustomizeZoomInTime);
        final int fadeDuration = res.getInteger(R.integer.config_appsCustomizeFadeInTime);
        final float scale = res.getInteger(R.integer.config_appsCustomizeZoomScaleFactor);
        final View fromView = mWorkspace;
        final AppsCustomizeTabHost toView = mAppsCustomizeTabHost;
        final int startDelay =
                res.getInteger(R.integer.config_workspaceAppsCustomizeAnimationStagger);

        setPivotsForZoom(toView, scale);

        // Shrink workspaces away if going to AppsCustomize from workspace
        Animator workspaceAnim =
                mWorkspace.getChangeStateAnimation(Workspace.State.SMALL, animated);
        if (!LauncherAppState.isDisableAllApps()
                || contentType == AppsCustomizePagedView.ContentType.Widgets) {
            // Set the content type for the all apps/widgets space
            mAppsCustomizeTabHost.setContentTypeImmediate(contentType);
        }

        if (animated) {
            toView.setScaleX(scale);
            toView.setScaleY(scale);
            final LauncherViewPropertyAnimator scaleAnim = new LauncherViewPropertyAnimator(toView);
            scaleAnim.
                scaleX(1f).scaleY(1f).
                setDuration(duration).
                setInterpolator(new Workspace.ZoomOutInterpolator());

            toView.setVisibility(View.VISIBLE);
            toView.setAlpha(0f);
            final ObjectAnimator alphaAnim = LauncherAnimUtils
                .ofFloat(toView, "alpha", 0f, 1f)
                .setDuration(fadeDuration);
            alphaAnim.setInterpolator(new DecelerateInterpolator(1.5f));
            alphaAnim.addUpdateListener(new AnimatorUpdateListener() {
                @Override
                public void onAnimationUpdate(ValueAnimator animation) {
                    if (animation == null) {
                        throw new RuntimeException("animation is null");
                    }
                    float t = (Float) animation.getAnimatedValue();
                    dispatchOnLauncherTransitionStep(fromView, t);
                    dispatchOnLauncherTransitionStep(toView, t);
                }
            });

            // toView should appear right at the end of the workspace shrink
            // animation
            mStateAnimation = LauncherAnimUtils.createAnimatorSet();
            mStateAnimation.play(scaleAnim).after(startDelay);
            mStateAnimation.play(alphaAnim).after(startDelay);

            mStateAnimation.addListener(new AnimatorListenerAdapter() {
                @Override
                public void onAnimationStart(Animator animation) {
                    // Prepare the position
                    toView.setTranslationX(0.0f);
                    toView.setTranslationY(0.0f);
                    toView.setVisibility(View.VISIBLE);
                    toView.bringToFront();
                }
                @Override
                public void onAnimationEnd(Animator animation) {
                    dispatchOnLauncherTransitionEnd(fromView, animated, false);
                    dispatchOnLauncherTransitionEnd(toView, animated, false);

                    // Hide the search bar
                    if (mSearchDropTargetBar != null) {
                        mSearchDropTargetBar.hideSearchBar(false);
                    }
                }
            });

            if (workspaceAnim != null) {
                mStateAnimation.play(workspaceAnim);
            }

            boolean delayAnim = false;

            dispatchOnLauncherTransitionPrepare(fromView, animated, false);
            dispatchOnLauncherTransitionPrepare(toView, animated, false);

            // If any of the objects being animated haven't been measured/laid out
            // yet, delay the animation until we get a layout pass
            if ((((LauncherTransitionable) toView).getContent().getMeasuredWidth() == 0) ||
                    (mWorkspace.getMeasuredWidth() == 0) ||
                    (toView.getMeasuredWidth() == 0)) {
                delayAnim = true;
            }

            final AnimatorSet stateAnimation = mStateAnimation;
            final Runnable startAnimRunnable = new Runnable() {
                public void run() {
                    // Check that mStateAnimation hasn't changed while
                    // we waited for a layout/draw pass
                    if (mStateAnimation != stateAnimation)
                        return;
                    setPivotsForZoom(toView, scale);
                    dispatchOnLauncherTransitionStart(fromView, animated, false);
                    dispatchOnLauncherTransitionStart(toView, animated, false);
                    LauncherAnimUtils.startAnimationAfterNextDraw(mStateAnimation, toView);
                }
            };
            if (delayAnim) {
                final ViewTreeObserver observer = toView.getViewTreeObserver();
                observer.addOnGlobalLayoutListener(new OnGlobalLayoutListener() {
                        public void onGlobalLayout() {
                            startAnimRunnable.run();
                            toView.getViewTreeObserver().removeOnGlobalLayoutListener(this);
                        }
                    });
            } else {
                startAnimRunnable.run();
            }
        } else {
            toView.setTranslationX(0.0f);
            toView.setTranslationY(0.0f);
            toView.setScaleX(1.0f);
            toView.setScaleY(1.0f);
            toView.setVisibility(View.VISIBLE);
            toView.bringToFront();

            if (!springLoaded && !LauncherAppState.getInstance().isScreenLarge()) {
                // Hide the search bar
                if (mSearchDropTargetBar != null) {
                    mSearchDropTargetBar.hideSearchBar(false);
                }
            }
            dispatchOnLauncherTransitionPrepare(fromView, animated, false);
            dispatchOnLauncherTransitionStart(fromView, animated, false);
            dispatchOnLauncherTransitionEnd(fromView, animated, false);
            dispatchOnLauncherTransitionPrepare(toView, animated, false);
            dispatchOnLauncherTransitionStart(toView, animated, false);
            dispatchOnLauncherTransitionEnd(toView, animated, false);
        }
    }

    /**
     * Zoom the camera back into the workspace, hiding 'fromView'.
     * This is the opposite of showAppsCustomizeHelper.
     * @param animated If true, the transition will be animated.
     */
    private void hideAppsCustomizeHelper(Workspace.State toState, final boolean animated,
            final boolean springLoaded, final Runnable onCompleteRunnable) {

        if (mStateAnimation != null) {
            mStateAnimation.setDuration(0);
            mStateAnimation.cancel();
            mStateAnimation = null;
        }
        Resources res = getResources();

        final int duration = res.getInteger(R.integer.config_appsCustomizeZoomOutTime);
        final int fadeOutDuration =
                res.getInteger(R.integer.config_appsCustomizeFadeOutTime);
        final float scaleFactor = res.getInteger(R.integer.config_appsCustomizeZoomScaleFactor);
        final View fromView = mAppsCustomizeTabHost;
        final View toView = mWorkspace;
        Animator workspaceAnim = null;
        if (toState == Workspace.State.NORMAL) {
            int stagger = res.getInteger(R.integer.config_appsCustomizeWorkspaceAnimationStagger);
            workspaceAnim = mWorkspace.getChangeStateAnimation(
                    toState, animated, stagger, -1);
        } else if (toState == Workspace.State.SPRING_LOADED ||
                toState == Workspace.State.OVERVIEW) {
            workspaceAnim = mWorkspace.getChangeStateAnimation(
                    toState, animated);
        }

        setPivotsForZoom(fromView, scaleFactor);
        showHotseat(animated);
        if (animated) {
            final LauncherViewPropertyAnimator scaleAnim =
                    new LauncherViewPropertyAnimator(fromView);
            scaleAnim.
                scaleX(scaleFactor).scaleY(scaleFactor).
                setDuration(duration).
                setInterpolator(new Workspace.ZoomInInterpolator());

            final ObjectAnimator alphaAnim = LauncherAnimUtils
                .ofFloat(fromView, "alpha", 1f, 0f)
                .setDuration(fadeOutDuration);
            alphaAnim.setInterpolator(new AccelerateDecelerateInterpolator());
            alphaAnim.addUpdateListener(new AnimatorUpdateListener() {
                @Override
                public void onAnimationUpdate(ValueAnimator animation) {
                    float t = 1f - (Float) animation.getAnimatedValue();
                    dispatchOnLauncherTransitionStep(fromView, t);
                    dispatchOnLauncherTransitionStep(toView, t);
                }
            });

            mStateAnimation = LauncherAnimUtils.createAnimatorSet();

            dispatchOnLauncherTransitionPrepare(fromView, animated, true);
            dispatchOnLauncherTransitionPrepare(toView, animated, true);
            mAppsCustomizeContent.stopScrolling();

            mStateAnimation.addListener(new AnimatorListenerAdapter() {
                @Override
                public void onAnimationEnd(Animator animation) {
                    fromView.setVisibility(View.GONE);
                    dispatchOnLauncherTransitionEnd(fromView, animated, true);
                    dispatchOnLauncherTransitionEnd(toView, animated, true);
                    if (onCompleteRunnable != null) {
                        onCompleteRunnable.run();
                    }
                    mAppsCustomizeContent.updateCurrentPageScroll();
                }
            });

            mStateAnimation.playTogether(scaleAnim, alphaAnim);
            if (workspaceAnim != null) {
                mStateAnimation.play(workspaceAnim);
            }
            dispatchOnLauncherTransitionStart(fromView, animated, true);
            dispatchOnLauncherTransitionStart(toView, animated, true);
            LauncherAnimUtils.startAnimationAfterNextDraw(mStateAnimation, toView);
        } else {
            fromView.setVisibility(View.GONE);
            dispatchOnLauncherTransitionPrepare(fromView, animated, true);
            dispatchOnLauncherTransitionStart(fromView, animated, true);
            dispatchOnLauncherTransitionEnd(fromView, animated, true);
            dispatchOnLauncherTransitionPrepare(toView, animated, true);
            dispatchOnLauncherTransitionStart(toView, animated, true);
            dispatchOnLauncherTransitionEnd(toView, animated, true);
        }
    }

    @Override
    public void onTrimMemory(int level) {
        super.onTrimMemory(level);
        if (level >= ComponentCallbacks2.TRIM_MEMORY_MODERATE) {
            mAppsCustomizeTabHost.onTrimMemory();
        }
    }

    protected void showWorkspace(boolean animated) {
        showWorkspace(animated, null);
    }

    protected void showWorkspace() {
        showWorkspace(true);
    }

    void showWorkspace(boolean animated, Runnable onCompleteRunnable) {
        if (mWorkspace.isInOverviewMode()) {
            mWorkspace.exitOverviewMode(animated);
        }
        if (mState != State.WORKSPACE) {
            boolean wasInSpringLoadedMode = (mState != State.WORKSPACE);
            mWorkspace.setVisibility(View.VISIBLE);
            hideAppsCustomizeHelper(Workspace.State.NORMAL, animated, false, onCompleteRunnable);

            // Show the search bar (only animate if we were showing the drop target bar in spring
            // loaded mode)
            if (mSearchDropTargetBar != null) {
                mSearchDropTargetBar.showSearchBar(animated && wasInSpringLoadedMode);
            }

            // Set focus to the AppsCustomize button
            if (mAllAppsButton != null) {
                mAllAppsButton.requestFocus();
            }
        }

        // Change the state *after* we've called all the transition code
        mState = State.WORKSPACE;

        // Resume the auto-advance of widgets
        mUserPresent = true;
        updateRunning();

        // Send an accessibility event to announce the context change
        getWindow().getDecorView()
                .sendAccessibilityEvent(AccessibilityEvent.TYPE_WINDOW_STATE_CHANGED);

        onWorkspaceShown(animated);
    }

    void showOverviewMode(boolean animated) {
        mWorkspace.setVisibility(View.VISIBLE);
        hideAppsCustomizeHelper(Workspace.State.OVERVIEW, animated, false, null);
        mState = State.WORKSPACE;
        onWorkspaceShown(animated);
    }

    public void onWorkspaceShown(boolean animated) {
    }

    void showAllApps(boolean animated, AppsCustomizePagedView.ContentType contentType,
                     boolean resetPageToZero) {
        if (mState != State.WORKSPACE) return;

        if (resetPageToZero) {
            mAppsCustomizeTabHost.reset();
        }
        showAppsCustomizeHelper(animated, false, contentType);
        mAppsCustomizeTabHost.requestFocus();

        // Change the state *after* we've called all the transition code
        mState = State.APPS_CUSTOMIZE;

        // Pause the auto-advance of widgets until we are out of AllApps
        mUserPresent = false;
        updateRunning();
        closeFolder();

        // Cancel the hotword recognition
        clearHotwordRecognition();

        // Send an accessibility event to announce the context change
        getWindow().getDecorView()
                .sendAccessibilityEvent(AccessibilityEvent.TYPE_WINDOW_STATE_CHANGED);
    }

    void enterSpringLoadedDragMode() {
        if (isAllAppsVisible()) {
            hideAppsCustomizeHelper(Workspace.State.SPRING_LOADED, true, true, null);
            mState = State.APPS_CUSTOMIZE_SPRING_LOADED;
        }
    }

    void exitSpringLoadedDragModeDelayed(final boolean successfulDrop, int delay,
            final Runnable onCompleteRunnable) {
        if (mState != State.APPS_CUSTOMIZE_SPRING_LOADED) return;

        mHandler.postDelayed(new Runnable() {
            @Override
            public void run() {
                if (successfulDrop) {
                    // Before we show workspace, hide all apps again because
                    // exitSpringLoadedDragMode made it visible. This is a bit hacky; we should
                    // clean up our state transition functions
                    mAppsCustomizeTabHost.setVisibility(View.GONE);
                    showWorkspace(true, onCompleteRunnable);
                } else {
                    exitSpringLoadedDragMode();
                }
            }
        }, delay);

    }

    void exitSpringLoadedDragMode() {
        if (mState == State.APPS_CUSTOMIZE_SPRING_LOADED) {
            final boolean animated = true;
            final boolean springLoaded = true;
            showAppsCustomizeHelper(animated, springLoaded);
            mState = State.APPS_CUSTOMIZE;
        }
        // Otherwise, we are not in spring loaded mode, so don't do anything.
    }

    void lockAllApps() {
        // TODO
    }

    void unlockAllApps() {
        // TODO
    }

    /**
     * Shows the hotseat area.
     */
    void showHotseat(boolean animated) {
        if (!LauncherAppState.getInstance().isScreenLarge()) {
            if (animated) {
                if (mHotseat.getAlpha() != 1f) {
                    int duration = 0;
                    if (mSearchDropTargetBar != null) {
                        duration = mSearchDropTargetBar.getTransitionInDuration();
                    }
                    mHotseat.animate().alpha(1f).setDuration(duration);
                }
            } else {
                mHotseat.setAlpha(1f);
            }
        }
    }

    /**
     * Hides the hotseat area.
     */
    void hideHotseat(boolean animated) {
        if (!LauncherAppState.getInstance().isScreenLarge()) {
            if (animated) {
                if (mHotseat.getAlpha() != 0f) {
                    int duration = 0;
                    if (mSearchDropTargetBar != null) {
                        duration = mSearchDropTargetBar.getTransitionOutDuration();
                    }
                    mHotseat.animate().alpha(0f).setDuration(duration);
                }
            } else {
                mHotseat.setAlpha(0f);
            }
        }
    }

    /**
     * Add an item from all apps or customize onto the given workspace screen.
     * If layout is null, add to the current screen.
     */
    void addExternalItemToScreen(ItemInfo itemInfo, final CellLayout layout) {
        if (!mWorkspace.addExternalItemToScreen(itemInfo, layout)) {
            showOutOfSpaceMessage(isHotseatLayout(layout));
        }
    }

    /** Maps the current orientation to an index for referencing orientation correct global icons */
    private int getCurrentOrientationIndexForGlobalIcons() {
        // default - 0, landscape - 1
        switch (getResources().getConfiguration().orientation) {
        case Configuration.ORIENTATION_LANDSCAPE:
            return 1;
        default:
            return 0;
        }
    }

    private Drawable getExternalPackageToolbarIcon(ComponentName activityName, String resourceName) {
        try {
            PackageManager packageManager = getPackageManager();
            // Look for the toolbar icon specified in the activity meta-data
            Bundle metaData = packageManager.getActivityInfo(
                    activityName, PackageManager.GET_META_DATA).metaData;
            if (metaData != null) {
                int iconResId = metaData.getInt(resourceName);
                if (iconResId != 0) {
                    Resources res = packageManager.getResourcesForActivity(activityName);
                    return res.getDrawable(iconResId);
                }
            }
        } catch (NameNotFoundException e) {
            // This can happen if the activity defines an invalid drawable
            Log.w(TAG, "Failed to load toolbar icon; " + activityName.flattenToShortString() +
                    " not found", e);
        } catch (Resources.NotFoundException nfe) {
            // This can happen if the activity defines an invalid drawable
            Log.w(TAG, "Failed to load toolbar icon from " + activityName.flattenToShortString(),
                    nfe);
        }
        return null;
    }

    // if successful in getting icon, return it; otherwise, set button to use default drawable
    private Drawable.ConstantState updateTextButtonWithIconFromExternalActivity(
            int buttonId, ComponentName activityName, int fallbackDrawableId,
            String toolbarResourceName) {
        Drawable toolbarIcon = getExternalPackageToolbarIcon(activityName, toolbarResourceName);
        Resources r = getResources();
        int w = r.getDimensionPixelSize(R.dimen.toolbar_external_icon_width);
        int h = r.getDimensionPixelSize(R.dimen.toolbar_external_icon_height);

        TextView button = (TextView) findViewById(buttonId);
        // If we were unable to find the icon via the meta-data, use a generic one
        if (toolbarIcon == null) {
            toolbarIcon = r.getDrawable(fallbackDrawableId);
            toolbarIcon.setBounds(0, 0, w, h);
            if (button != null) {
                button.setCompoundDrawables(toolbarIcon, null, null, null);
            }
            return null;
        } else {
            toolbarIcon.setBounds(0, 0, w, h);
            if (button != null) {
                button.setCompoundDrawables(toolbarIcon, null, null, null);
            }
            return toolbarIcon.getConstantState();
        }
    }

    // if successful in getting icon, return it; otherwise, set button to use default drawable
    private Drawable.ConstantState updateButtonWithIconFromExternalActivity(
            int buttonId, ComponentName activityName, int fallbackDrawableId,
            String toolbarResourceName) {
        ImageView button = (ImageView) findViewById(buttonId);
        Drawable toolbarIcon = getExternalPackageToolbarIcon(activityName, toolbarResourceName);

        if (button != null) {
            // If we were unable to find the icon via the meta-data, use a
            // generic one
            if (toolbarIcon == null) {
                button.setImageResource(fallbackDrawableId);
            } else {
                button.setImageDrawable(toolbarIcon);
            }
        }

        return toolbarIcon != null ? toolbarIcon.getConstantState() : null;

    }

    private void updateTextButtonWithDrawable(int buttonId, Drawable d) {
        TextView button = (TextView) findViewById(buttonId);
        button.setCompoundDrawables(d, null, null, null);
    }

    private void updateButtonWithDrawable(int buttonId, Drawable.ConstantState d) {
        ImageView button = (ImageView) findViewById(buttonId);
        button.setImageDrawable(d.newDrawable(getResources()));
    }

    private void invalidatePressedFocusedStates(View container, View button) {
        if (container instanceof HolographicLinearLayout) {
            HolographicLinearLayout layout = (HolographicLinearLayout) container;
            layout.invalidatePressedFocusedStates();
        } else if (button instanceof HolographicImageView) {
            HolographicImageView view = (HolographicImageView) button;
            view.invalidatePressedFocusedStates();
        }
    }

    public View getQsbBar() {
        if (mQsb == null) {
            mQsb = mInflater.inflate(R.layout.qsb, mSearchDropTargetBar, false);
            mSearchDropTargetBar.addView(mQsb);
        }
        return mQsb;
    }

    protected boolean updateGlobalSearchIcon() {
        final View searchButtonContainer = findViewById(R.id.search_button_container);
        final ImageView searchButton = (ImageView) findViewById(R.id.search_button);
        final View voiceButtonContainer = findViewById(R.id.voice_button_container);
        final View voiceButton = findViewById(R.id.voice_button);

        final SearchManager searchManager =
                (SearchManager) getSystemService(Context.SEARCH_SERVICE);
        ComponentName activityName = searchManager.getGlobalSearchActivity();
        if (activityName != null) {
            int coi = getCurrentOrientationIndexForGlobalIcons();
            sGlobalSearchIcon[coi] = updateButtonWithIconFromExternalActivity(
                    R.id.search_button, activityName, R.drawable.ic_home_search_normal_holo,
                    TOOLBAR_SEARCH_ICON_METADATA_NAME);
            if (sGlobalSearchIcon[coi] == null) {
                sGlobalSearchIcon[coi] = updateButtonWithIconFromExternalActivity(
                        R.id.search_button, activityName, R.drawable.ic_home_search_normal_holo,
                        TOOLBAR_ICON_METADATA_NAME);
            }

            if (searchButtonContainer != null) searchButtonContainer.setVisibility(View.VISIBLE);
            searchButton.setVisibility(View.VISIBLE);
            invalidatePressedFocusedStates(searchButtonContainer, searchButton);
            return true;
        } else {
            // We disable both search and voice search when there is no global search provider
            if (searchButtonContainer != null) searchButtonContainer.setVisibility(View.GONE);
            if (voiceButtonContainer != null) voiceButtonContainer.setVisibility(View.GONE);
            if (searchButton != null) searchButton.setVisibility(View.GONE);
            if (voiceButton != null) voiceButton.setVisibility(View.GONE);
            updateVoiceButtonProxyVisible(false);
            return false;
        }
    }

    protected void updateGlobalSearchIcon(Drawable.ConstantState d) {
        final View searchButtonContainer = findViewById(R.id.search_button_container);
        final View searchButton = findViewById(R.id.search_button);
        updateButtonWithDrawable(R.id.search_button, d);
        invalidatePressedFocusedStates(searchButtonContainer, searchButton);
    }

    protected boolean updateVoiceSearchIcon(boolean searchVisible) {
        final View voiceButtonContainer = findViewById(R.id.voice_button_container);
        final View voiceButton = findViewById(R.id.voice_button);

        // We only show/update the voice search icon if the search icon is enabled as well
        final SearchManager searchManager =
                (SearchManager) getSystemService(Context.SEARCH_SERVICE);
        ComponentName globalSearchActivity = searchManager.getGlobalSearchActivity();

        ComponentName activityName = null;
        if (globalSearchActivity != null) {
            // Check if the global search activity handles voice search
            Intent intent = new Intent(RecognizerIntent.ACTION_WEB_SEARCH);
            intent.setPackage(globalSearchActivity.getPackageName());
            activityName = intent.resolveActivity(getPackageManager());
        }

        if (activityName == null) {
            // Fallback: check if an activity other than the global search activity
            // resolves this
            Intent intent = new Intent(RecognizerIntent.ACTION_WEB_SEARCH);
            activityName = intent.resolveActivity(getPackageManager());
        }
        if (searchVisible && activityName != null) {
            int coi = getCurrentOrientationIndexForGlobalIcons();
            sVoiceSearchIcon[coi] = updateButtonWithIconFromExternalActivity(
                    R.id.voice_button, activityName, R.drawable.ic_home_voice_search_holo,
                    TOOLBAR_VOICE_SEARCH_ICON_METADATA_NAME);
            if (sVoiceSearchIcon[coi] == null) {
                sVoiceSearchIcon[coi] = updateButtonWithIconFromExternalActivity(
                        R.id.voice_button, activityName, R.drawable.ic_home_voice_search_holo,
                        TOOLBAR_ICON_METADATA_NAME);
            }
            if (voiceButtonContainer != null) voiceButtonContainer.setVisibility(View.VISIBLE);
            voiceButton.setVisibility(View.VISIBLE);
            updateVoiceButtonProxyVisible(false);
            invalidatePressedFocusedStates(voiceButtonContainer, voiceButton);
            return true;
        } else {
            if (voiceButtonContainer != null) voiceButtonContainer.setVisibility(View.GONE);
            if (voiceButton != null) voiceButton.setVisibility(View.GONE);
            updateVoiceButtonProxyVisible(false);
            return false;
        }
    }

    protected void updateVoiceSearchIcon(Drawable.ConstantState d) {
        final View voiceButtonContainer = findViewById(R.id.voice_button_container);
        final View voiceButton = findViewById(R.id.voice_button);
        updateButtonWithDrawable(R.id.voice_button, d);
        invalidatePressedFocusedStates(voiceButtonContainer, voiceButton);
    }

    public void updateVoiceButtonProxyVisible(boolean forceDisableVoiceButtonProxy) {
        final View voiceButtonProxy = findViewById(R.id.voice_button_proxy);
        if (voiceButtonProxy != null) {
            boolean visible = !forceDisableVoiceButtonProxy &&
                    mWorkspace.shouldVoiceButtonProxyBeVisible();
            voiceButtonProxy.setVisibility(visible ? View.VISIBLE : View.GONE);
            voiceButtonProxy.bringToFront();
        }
    }

    /**
     * This is an overrid eot disable the voice button proxy.  If disabled is true, then the voice button proxy
     * will be hidden regardless of what shouldVoiceButtonProxyBeVisible() returns.
     */
    public void disableVoiceButtonProxy(boolean disabled) {
        updateVoiceButtonProxyVisible(disabled);
    }
    /**
     * Sets the app market icon
     */
    private void updateAppMarketIcon() {
        if (!DISABLE_MARKET_BUTTON) {
            final View marketButton = findViewById(R.id.market_button);
            Intent intent = new Intent(Intent.ACTION_MAIN).addCategory(Intent.CATEGORY_APP_MARKET);
            // Find the app market activity by resolving an intent.
            // (If multiple app markets are installed, it will return the ResolverActivity.)
            ComponentName activityName = intent.resolveActivity(getPackageManager());
            if (activityName != null) {
                int coi = getCurrentOrientationIndexForGlobalIcons();
                mAppMarketIntent = intent;
                sAppMarketIcon[coi] = updateTextButtonWithIconFromExternalActivity(
                        R.id.market_button, activityName, R.drawable.ic_launcher_market_holo,
                        TOOLBAR_ICON_METADATA_NAME);
                marketButton.setVisibility(View.VISIBLE);
            } else {
                // We should hide and disable the view so that we don't try and restore the visibility
                // of it when we swap between drag & normal states from IconDropTarget subclasses.
                marketButton.setVisibility(View.GONE);
                marketButton.setEnabled(false);
            }
        }
    }

    private void updateAppMarketIcon(Drawable.ConstantState d) {
        if (!DISABLE_MARKET_BUTTON) {
            // Ensure that the new drawable we are creating has the approprate toolbar icon bounds
            Resources r = getResources();
            Drawable marketIconDrawable = d.newDrawable(r);
            int w = r.getDimensionPixelSize(R.dimen.toolbar_external_icon_width);
            int h = r.getDimensionPixelSize(R.dimen.toolbar_external_icon_height);
            marketIconDrawable.setBounds(0, 0, w, h);

            updateTextButtonWithDrawable(R.id.market_button, marketIconDrawable);
        }
    }

    @Override
    public boolean dispatchPopulateAccessibilityEvent(AccessibilityEvent event) {
        final boolean result = super.dispatchPopulateAccessibilityEvent(event);
        final List<CharSequence> text = event.getText();
        text.clear();
        // Populate event with a fake title based on the current state.
        if (mState == State.APPS_CUSTOMIZE) {
            text.add(mAppsCustomizeTabHost.getCurrentTabView().getContentDescription());
        } else {
            text.add(getString(R.string.all_apps_home_button_label));
        }
        return result;
    }

    /**
     * Receives notifications when system dialogs are to be closed.
     */
    private class CloseSystemDialogsIntentReceiver extends BroadcastReceiver {
        @Override
        public void onReceive(Context context, Intent intent) {
            closeSystemDialogs();
        }
    }

    /**
     * Receives notifications whenever the appwidgets are reset.
     */
    private class AppWidgetResetObserver extends ContentObserver {
        public AppWidgetResetObserver() {
            super(new Handler());
        }

        @Override
        public void onChange(boolean selfChange) {
            onAppWidgetReset();
        }
    }

    /**
     * If the activity is currently paused, signal that we need to run the passed Runnable
     * in onResume.
     *
     * This needs to be called from incoming places where resources might have been loaded
     * while we are paused.  That is becaues the Configuration might be wrong
     * when we're not running, and if it comes back to what it was when we
     * were paused, we are not restarted.
     *
     * Implementation of the method from LauncherModel.Callbacks.
     *
     * @return true if we are currently paused.  The caller might be able to
     * skip some work in that case since we will come back again.
     */
    private boolean waitUntilResume(Runnable run, boolean deletePreviousRunnables) {
        if (mPaused) {
            Log.i(TAG, "Deferring update until onResume");
            if (deletePreviousRunnables) {
                while (mBindOnResumeCallbacks.remove(run)) {
                }
            }
            mBindOnResumeCallbacks.add(run);
            return true;
        } else {
            return false;
        }
    }

    private boolean waitUntilResume(Runnable run) {
        return waitUntilResume(run, false);
    }

    public void addOnResumeCallback(Runnable run) {
        mOnResumeCallbacks.add(run);
    }

    /**
     * If the activity is currently paused, signal that we need to re-run the loader
     * in onResume.
     *
     * This needs to be called from incoming places where resources might have been loaded
     * while we are paused.  That is becaues the Configuration might be wrong
     * when we're not running, and if it comes back to what it was when we
     * were paused, we are not restarted.
     *
     * Implementation of the method from LauncherModel.Callbacks.
     *
     * @return true if we are currently paused.  The caller might be able to
     * skip some work in that case since we will come back again.
     */
    public boolean setLoadOnResume() {
        if (mPaused) {
            Log.i(TAG, "setLoadOnResume");
            mOnResumeNeedsLoad = true;
            return true;
        } else {
            return false;
        }
    }

    /**
     * Implementation of the method from LauncherModel.Callbacks.
     */
    public int getCurrentWorkspaceScreen() {
        if (mWorkspace != null) {
            return mWorkspace.getCurrentPage();
        } else {
            return SCREEN_COUNT / 2;
        }
    }

    /**
     * Refreshes the shortcuts shown on the workspace.
     *
     * Implementation of the method from LauncherModel.Callbacks.
     */
    public void startBinding() {
        mWorkspaceLoading = true;

        // If we're starting binding all over again, clear any bind calls we'd postponed in
        // the past (see waitUntilResume) -- we don't need them since we're starting binding
        // from scratch again
        mBindOnResumeCallbacks.clear();

        // Clear the workspace because it's going to be rebound
        mWorkspace.clearDropTargets();
        mWorkspace.removeAllWorkspaceScreens();

        mWidgetsToAdvance.clear();
        if (mHotseat != null) {
            mHotseat.resetLayout();
        }
    }

    @Override
    public void bindScreens(ArrayList<Long> orderedScreenIds) {
        bindAddScreens(orderedScreenIds);

        // If there are no screens, we need to have an empty screen
        if (orderedScreenIds.size() == 0) {
            mWorkspace.addExtraEmptyScreen();
        }

        // Create the custom content page (this call updates mDefaultScreen which calls
        // setCurrentPage() so ensure that all pages are added before calling this).
        if (hasCustomContentToLeft()) {
            mWorkspace.createCustomContentContainer();
            populateCustomContentContainer();
        }
    }

    @Override
    public void bindAddScreens(ArrayList<Long> orderedScreenIds) {
        // Log to disk
        Launcher.addDumpLog(TAG, "11683562 - bindAddScreens()", true);
        Launcher.addDumpLog(TAG, "11683562 -   orderedScreenIds: " +
                TextUtils.join(", ", orderedScreenIds), true);
        int count = orderedScreenIds.size();
        for (int i = 0; i < count; i++) {
            mWorkspace.insertNewWorkspaceScreenBeforeEmptyScreen(orderedScreenIds.get(i));
        }
    }

    private boolean shouldShowWeightWatcher() {
        String spKey = LauncherAppState.getSharedPreferencesKey();
        SharedPreferences sp = getSharedPreferences(spKey, Context.MODE_PRIVATE);
        boolean show = sp.getBoolean(SHOW_WEIGHT_WATCHER, SHOW_WEIGHT_WATCHER_DEFAULT);

        return show;
    }

    private void toggleShowWeightWatcher() {
        String spKey = LauncherAppState.getSharedPreferencesKey();
        SharedPreferences sp = getSharedPreferences(spKey, Context.MODE_PRIVATE);
        boolean show = sp.getBoolean(SHOW_WEIGHT_WATCHER, true);

        show = !show;

        SharedPreferences.Editor editor = sp.edit();
        editor.putBoolean(SHOW_WEIGHT_WATCHER, show);
        editor.commit();

        if (mWeightWatcher != null) {
            mWeightWatcher.setVisibility(show ? View.VISIBLE : View.GONE);
        }
    }

    public void bindAppsAdded(final ArrayList<Long> newScreens,
                              final ArrayList<ItemInfo> addNotAnimated,
                              final ArrayList<ItemInfo> addAnimated,
                              final ArrayList<AppInfo> addedApps) {
        Runnable r = new Runnable() {
            public void run() {
                bindAppsAdded(newScreens, addNotAnimated, addAnimated, addedApps);
            }
        };
        if (waitUntilResume(r)) {
            return;
        }

        // Add the new screens
        if (newScreens != null) {
            bindAddScreens(newScreens);
        }

        // We add the items without animation on non-visible pages, and with
        // animations on the new page (which we will try and snap to).
        if (addNotAnimated != null && !addNotAnimated.isEmpty()) {
            bindItems(addNotAnimated, 0,
                    addNotAnimated.size(), false);
        }
        if (addAnimated != null && !addAnimated.isEmpty()) {
            bindItems(addAnimated, 0,
                    addAnimated.size(), true);
        }

        // Remove the extra empty screen
        mWorkspace.removeExtraEmptyScreen(false, null);

        if (!LauncherAppState.isDisableAllApps() &&
                addedApps != null && mAppsCustomizeContent != null) {
            mAppsCustomizeContent.addApps(addedApps);
        }
    }

    /**
     * Bind the items start-end from the list.
     *
     * Implementation of the method from LauncherModel.Callbacks.
     */
    public void bindItems(final ArrayList<ItemInfo> shortcuts, final int start, final int end,
                          final boolean forceAnimateIcons) {
        Runnable r = new Runnable() {
            public void run() {
                bindItems(shortcuts, start, end, forceAnimateIcons);
            }
        };
        if (waitUntilResume(r)) {
            return;
        }

        // Get the list of added shortcuts and intersect them with the set of shortcuts here
        final AnimatorSet anim = LauncherAnimUtils.createAnimatorSet();
        final Collection<Animator> bounceAnims = new ArrayList<Animator>();
        final boolean animateIcons = forceAnimateIcons && canRunNewAppsAnimation();
        Workspace workspace = mWorkspace;
        long newShortcutsScreenId = -1;
        for (int i = start; i < end; i++) {
            final ItemInfo item = shortcuts.get(i);

            // Short circuit if we are loading dock items for a configuration which has no dock
            if (item.container == LauncherSettings.Favorites.CONTAINER_HOTSEAT &&
                    mHotseat == null) {
                continue;
            }

            switch (item.itemType) {
                case LauncherSettings.Favorites.ITEM_TYPE_APPLICATION:
                case LauncherSettings.Favorites.ITEM_TYPE_SHORTCUT:
                    ShortcutInfo info = (ShortcutInfo) item;
                    View shortcut = createShortcut(info);

                    /*
                     * TODO: FIX collision case
                     */
                    if (item.container == LauncherSettings.Favorites.CONTAINER_DESKTOP) {
                        CellLayout cl = mWorkspace.getScreenWithId(item.screenId);

                        if (cl == null) {
                            Log.w(TAG, "Missing screen with id: " + Long.toString(item.screenId));
                            continue;
                        }

                        if (item.cellX >= cl.getCountX() || item.cellY >= cl.getCountY()) {
                            Log.w(TAG, "Item out of bounds");
                            // probably due to workspace size change
                            continue;
                        }

                        if (cl != null && cl.isOccupied(item.cellX, item.cellY)) {
                            throw new RuntimeException("OCCUPIED");
                        }
                    }

                    workspace.addInScreenFromBind(shortcut, item.container, item.screenId, item.cellX,
                            item.cellY, 1, 1);
                    if (animateIcons) {
                        // Animate all the applications up now
                        shortcut.setAlpha(0f);
                        shortcut.setScaleX(0f);
                        shortcut.setScaleY(0f);
                        bounceAnims.add(createNewAppBounceAnimation(shortcut, i));
                        newShortcutsScreenId = item.screenId;
                    }
                    break;
                case LauncherSettings.Favorites.ITEM_TYPE_FOLDER:
                    FolderIcon newFolder = FolderIcon.fromXml(R.layout.folder_icon, this,
                            (ViewGroup) workspace.getChildAt(workspace.getCurrentPage()),
                            (FolderInfo) item, mIconCache);
                    workspace.addInScreenFromBind(newFolder, item.container, item.screenId, item.cellX,
                            item.cellY, 1, 1);
                    break;
                default:
                    throw new RuntimeException("Invalid Item Type");
            }
        }

        if (animateIcons) {
            // Animate to the correct page
            if (newShortcutsScreenId > -1) {
                long currentScreenId = mWorkspace.getScreenIdForPageIndex(mWorkspace.getNextPage());
                final int newScreenIndex = mWorkspace.getPageIndexForScreenId(newShortcutsScreenId);
                final Runnable startBounceAnimRunnable = new Runnable() {
                    public void run() {
                        anim.playTogether(bounceAnims);
                        anim.start();
                    }
                };
                if (newShortcutsScreenId != currentScreenId) {
                    // We post the animation slightly delayed to prevent slowdowns
                    // when we are loading right after we return to launcher.
                    mWorkspace.postDelayed(new Runnable() {
                        public void run() {
                            if (mWorkspace != null) {
                                mWorkspace.snapToPage(newScreenIndex);
                                mWorkspace.postDelayed(startBounceAnimRunnable,
                                        NEW_APPS_ANIMATION_DELAY);
                            }
                        }
                    }, NEW_APPS_PAGE_MOVE_DELAY);
                } else {
                    mWorkspace.postDelayed(startBounceAnimRunnable, NEW_APPS_ANIMATION_DELAY);
                }
            }
        }
        workspace.requestLayout();
    }

    /**
     * Implementation of the method from LauncherModel.Callbacks.
     */
    public void bindFolders(final HashMap<Long, FolderInfo> folders) {
        Runnable r = new Runnable() {
            public void run() {
                bindFolders(folders);
            }
        };
        if (waitUntilResume(r)) {
            return;
        }
        sFolders.clear();
        sFolders.putAll(folders);
    }

    /**
     * Add the views for a widget to the workspace.
     *
     * Implementation of the method from LauncherModel.Callbacks.
     */
    public void bindAppWidget(final LauncherAppWidgetInfo item) {
        Runnable r = new Runnable() {
            public void run() {
                bindAppWidget(item);
            }
        };
        if (waitUntilResume(r)) {
            return;
        }

        final long start = DEBUG_WIDGETS ? SystemClock.uptimeMillis() : 0;
        if (DEBUG_WIDGETS) {
            Log.d(TAG, "bindAppWidget: " + item);
        }
        final Workspace workspace = mWorkspace;

        final int appWidgetId = item.appWidgetId;
        final AppWidgetProviderInfo appWidgetInfo = mAppWidgetManager.getAppWidgetInfo(appWidgetId);
        if (DEBUG_WIDGETS) {
            Log.d(TAG, "bindAppWidget: id=" + item.appWidgetId + " belongs to component " + appWidgetInfo.provider);
        }

        item.hostView = mAppWidgetHost.createView(this, appWidgetId, appWidgetInfo);

        item.hostView.setTag(item);
        item.onBindAppWidget(this);

        workspace.addInScreen(item.hostView, item.container, item.screenId, item.cellX,
                item.cellY, item.spanX, item.spanY, false);
        addWidgetToAutoAdvanceIfNeeded(item.hostView, appWidgetInfo);

        workspace.requestLayout();

        if (DEBUG_WIDGETS) {
            Log.d(TAG, "bound widget id="+item.appWidgetId+" in "
                    + (SystemClock.uptimeMillis()-start) + "ms");
        }
    }

    public void onPageBoundSynchronously(int page) {
        mSynchronouslyBoundPages.add(page);
    }

    /**
     * Callback saying that there aren't any more items to bind.
     *
     * Implementation of the method from LauncherModel.Callbacks.
     */
    public void finishBindingItems(final boolean upgradePath) {
        Runnable r = new Runnable() {
            public void run() {
                finishBindingItems(upgradePath);
            }
        };
        if (waitUntilResume(r)) {
            return;
        }
        if (mSavedState != null) {
            if (!mWorkspace.hasFocus()) {
                mWorkspace.getChildAt(mWorkspace.getCurrentPage()).requestFocus();
            }
            mSavedState = null;
        }

        mWorkspace.restoreInstanceStateForRemainingPages();

        // If we received the result of any pending adds while the loader was running (e.g. the
        // widget configuration forced an orientation change), process them now.
        for (int i = 0; i < sPendingAddList.size(); i++) {
            completeAdd(sPendingAddList.get(i));
        }
        sPendingAddList.clear();

        // Update the market app icon as necessary (the other icons will be managed in response to
        // package changes in bindSearchablesChanged()
        if (!DISABLE_MARKET_BUTTON) {
            updateAppMarketIcon();
        }

        mWorkspaceLoading = false;
        if (upgradePath) {
            mWorkspace.getUniqueComponents(true, null);
            mIntentsOnWorkspaceFromUpgradePath = mWorkspace.getUniqueComponents(true, null);
        }
    }

    public boolean isAllAppsButtonRank(int rank) {
        if (mHotseat != null) {
            return mHotseat.isAllAppsButtonRank(rank);
        }
        return false;
    }

    private boolean canRunNewAppsAnimation() {
        long diff = System.currentTimeMillis() - mDragController.getLastGestureUpTime();
        return diff > (NEW_APPS_ANIMATION_INACTIVE_TIMEOUT_SECONDS * 1000);
    }

    private ValueAnimator createNewAppBounceAnimation(View v, int i) {
        ValueAnimator bounceAnim = LauncherAnimUtils.ofPropertyValuesHolder(v,
                PropertyValuesHolder.ofFloat("alpha", 1f),
                PropertyValuesHolder.ofFloat("scaleX", 1f),
                PropertyValuesHolder.ofFloat("scaleY", 1f));
        bounceAnim.setDuration(InstallShortcutReceiver.NEW_SHORTCUT_BOUNCE_DURATION);
        bounceAnim.setStartDelay(i * InstallShortcutReceiver.NEW_SHORTCUT_STAGGER_DELAY);
        bounceAnim.setInterpolator(new SmoothPagedView.OvershootInterpolator());
        return bounceAnim;
    }

    public boolean useVerticalBarLayout() {
        return LauncherAppState.getInstance().getDynamicGrid().
                getDeviceProfile().isVerticalBarLayout();
    }

    protected Rect getSearchBarBounds() {
        return LauncherAppState.getInstance().getDynamicGrid().
                getDeviceProfile().getSearchBarBounds();
    }

    @Override
    public void bindSearchablesChanged() {
        boolean searchVisible = updateGlobalSearchIcon();
        boolean voiceVisible = updateVoiceSearchIcon(searchVisible);
        if (mSearchDropTargetBar != null) {
            mSearchDropTargetBar.onSearchPackagesChanged(searchVisible, voiceVisible);
        }
    }

    /**
     * Add the icons for all apps.
     *
     * Implementation of the method from LauncherModel.Callbacks.
     */
    public void bindAllApplications(final ArrayList<AppInfo> apps) {
        if (LauncherAppState.isDisableAllApps()) {
            if (mIntentsOnWorkspaceFromUpgradePath != null) {
                if (LauncherModel.UPGRADE_USE_MORE_APPS_FOLDER) {
                    getHotseat().addAllAppsFolder(mIconCache, apps,
                            mIntentsOnWorkspaceFromUpgradePath, Launcher.this, mWorkspace);
                }
                mIntentsOnWorkspaceFromUpgradePath = null;
            }
            if (mAppsCustomizeContent != null) {
                mAppsCustomizeContent.onPackagesUpdated(
                        LauncherModel.getSortedWidgetsAndShortcuts(this));
            }
        } else {
            if (mAppsCustomizeContent != null) {
                mAppsCustomizeContent.setApps(apps);
                mAppsCustomizeContent.onPackagesUpdated(
                        LauncherModel.getSortedWidgetsAndShortcuts(this));
            }
        }
    }

    /**
     * A package was updated.
     *
     * Implementation of the method from LauncherModel.Callbacks.
     */
    public void bindAppsUpdated(final ArrayList<AppInfo> apps) {
        Runnable r = new Runnable() {
            public void run() {
                bindAppsUpdated(apps);
            }
        };
        if (waitUntilResume(r)) {
            return;
        }

        if (mWorkspace != null) {
            mWorkspace.updateShortcuts(apps);
        }

        if (!LauncherAppState.isDisableAllApps() &&
                mAppsCustomizeContent != null) {
            mAppsCustomizeContent.updateApps(apps);
        }
    }

    /**
     * A package was uninstalled.  We take both the super set of packageNames
     * in addition to specific applications to remove, the reason being that
     * this can be called when a package is updated as well.  In that scenario,
     * we only remove specific components from the workspace, where as
     * package-removal should clear all items by package name.
     *
     * Implementation of the method from LauncherModel.Callbacks.
     */
    public void bindComponentsRemoved(final ArrayList<String> packageNames,
                                      final ArrayList<AppInfo> appInfos) {
        Runnable r = new Runnable() {
            public void run() {
                bindComponentsRemoved(packageNames, appInfos);
            }
        };
        if (waitUntilResume(r)) {
            return;
        }

        if (!packageNames.isEmpty()) {
            mWorkspace.removeItemsByPackageName(packageNames);
        }
        if (!appInfos.isEmpty()) {
            mWorkspace.removeItemsByApplicationInfo(appInfos);
        }

        // Notify the drag controller
        mDragController.onAppsRemoved(packageNames, appInfos);

        // Update AllApps
        if (!LauncherAppState.isDisableAllApps() &&
                mAppsCustomizeContent != null) {
            mAppsCustomizeContent.removeApps(appInfos);
        }
    }

    /**
     * A number of packages were updated.
     */
    private ArrayList<Object> mWidgetsAndShortcuts;
    private Runnable mBindPackagesUpdatedRunnable = new Runnable() {
            public void run() {
                bindPackagesUpdated(mWidgetsAndShortcuts);
                mWidgetsAndShortcuts = null;
            }
        };
    public void bindPackagesUpdated(final ArrayList<Object> widgetsAndShortcuts) {
        if (waitUntilResume(mBindPackagesUpdatedRunnable, true)) {
            mWidgetsAndShortcuts = widgetsAndShortcuts;
            return;
        }

        // Update the widgets pane
        if (mAppsCustomizeContent != null) {
            mAppsCustomizeContent.onPackagesUpdated(widgetsAndShortcuts);
        }
    }

    private int mapConfigurationOriActivityInfoOri(int configOri) {
        final Display d = getWindowManager().getDefaultDisplay();
        int naturalOri = Configuration.ORIENTATION_LANDSCAPE;
        switch (d.getRotation()) {
        case Surface.ROTATION_0:
        case Surface.ROTATION_180:
            // We are currently in the same basic orientation as the natural orientation
            naturalOri = configOri;
            break;
        case Surface.ROTATION_90:
        case Surface.ROTATION_270:
            // We are currently in the other basic orientation to the natural orientation
            naturalOri = (configOri == Configuration.ORIENTATION_LANDSCAPE) ?
                    Configuration.ORIENTATION_PORTRAIT : Configuration.ORIENTATION_LANDSCAPE;
            break;
        }

        int[] oriMap = {
                ActivityInfo.SCREEN_ORIENTATION_PORTRAIT,
                ActivityInfo.SCREEN_ORIENTATION_LANDSCAPE,
                ActivityInfo.SCREEN_ORIENTATION_REVERSE_PORTRAIT,
                ActivityInfo.SCREEN_ORIENTATION_REVERSE_LANDSCAPE
        };
        // Since the map starts at portrait, we need to offset if this device's natural orientation
        // is landscape.
        int indexOffset = 0;
        if (naturalOri == Configuration.ORIENTATION_LANDSCAPE) {
            indexOffset = 1;
        }
        return oriMap[(d.getRotation() + indexOffset) % 4];
    }

    public boolean isRotationEnabled() {
        boolean enableRotation = sForceEnableRotation ||
                getResources().getBoolean(R.bool.allow_rotation);
        return enableRotation;
    }
    public void lockScreenOrientation() {
        if (isRotationEnabled()) {
            setRequestedOrientation(mapConfigurationOriActivityInfoOri(getResources()
                    .getConfiguration().orientation));
        }
    }
    public void unlockScreenOrientation(boolean immediate) {
        if (isRotationEnabled()) {
            if (immediate) {
                setRequestedOrientation(ActivityInfo.SCREEN_ORIENTATION_UNSPECIFIED);
            } else {
                mHandler.postDelayed(new Runnable() {
                    public void run() {
                        setRequestedOrientation(ActivityInfo.SCREEN_ORIENTATION_UNSPECIFIED);
                    }
                }, mRestoreScreenOrientationDelay);
            }
        }
    }

<<<<<<< HEAD
    /* Cling related */
    private boolean isClingsEnabled() {
        if (DISABLE_CLINGS) {
            return false;
        }

        // disable clings when running in a test harness
        if(ActivityManager.isRunningInTestHarness()) return false;

        // Disable clings for accessibility when explore by touch is enabled
        final AccessibilityManager a11yManager = (AccessibilityManager) getSystemService(
                ACCESSIBILITY_SERVICE);
        if (a11yManager.isTouchExplorationEnabled()) {
            return false;
        }

        // Restricted secondary users (child mode) will potentially have very few apps
        // seeded when they start up for the first time. Clings won't work well with that
//        boolean supportsLimitedUsers =
//                android.os.Build.VERSION.SDK_INT >= android.os.Build.VERSION_CODES.JELLY_BEAN_MR2;
//        Account[] accounts = AccountManager.get(this).getAccounts();
//        if (supportsLimitedUsers && accounts.length == 0) {
//            UserManager um = (UserManager) getSystemService(Context.USER_SERVICE);
//            Bundle restrictions = um.getUserRestrictions();
//            if (restrictions.getBoolean(UserManager.DISALLOW_MODIFY_ACCOUNTS, false)) {
//               return false;
//            }
//        }
        return true;
    }

    private Cling initCling(int clingId, int scrimId, boolean animate,
                            boolean dimNavBarVisibilty) {
        Cling cling = (Cling) findViewById(clingId);
        View scrim = null;
        if (scrimId > 0) {
            scrim = findViewById(R.id.cling_scrim);
        }
        if (cling != null) {
            cling.init(this, scrim);
            cling.show(animate, SHOW_CLING_DURATION);

            if (dimNavBarVisibilty) {
                cling.setSystemUiVisibility(cling.getSystemUiVisibility() |
                        View.SYSTEM_UI_FLAG_LOW_PROFILE);
            }
        }
        return cling;
    }

    private void dismissCling(final Cling cling, final Runnable postAnimationCb,
                              final String flag, int duration, boolean restoreNavBarVisibilty) {
        // To catch cases where siblings of top-level views are made invisible, just check whether
        // the cling is directly set to GONE before dismissing it.
        if (cling != null && cling.getVisibility() != View.GONE) {
            final Runnable cleanUpClingCb = new Runnable() {
                public void run() {
                    cling.cleanup();
                    // We should update the shared preferences on a background thread
                    new Thread("dismissClingThread") {
                        public void run() {
                            SharedPreferences.Editor editor = mSharedPrefs.edit();
                            editor.putBoolean(flag, true);
                            editor.commit();
                        }
                    }.start();
                    if (postAnimationCb != null) {
                        postAnimationCb.run();
                    }
                }
            };
            if (duration <= 0) {
                cleanUpClingCb.run();
            } else {
                cling.hide(duration, cleanUpClingCb);
            }
            mHideFromAccessibilityHelper.restoreImportantForAccessibility(mDragLayer);

            if (restoreNavBarVisibilty) {
                cling.setSystemUiVisibility(cling.getSystemUiVisibility() &
                        ~View.SYSTEM_UI_FLAG_LOW_PROFILE);
            }
        }
    }

    private void removeCling(int id) {
        final View cling = findViewById(id);
        if (cling != null) {
            final ViewGroup parent = (ViewGroup) cling.getParent();
            parent.post(new Runnable() {
                @Override
                public void run() {
                    parent.removeView(cling);
                }
            });
            mHideFromAccessibilityHelper.restoreImportantForAccessibility(mDragLayer);
        }
    }

    private boolean skipCustomClingIfNoAccounts() {
        Cling cling = (Cling) findViewById(R.id.workspace_cling);
        boolean customCling = cling.getDrawIdentifier().equals("workspace_custom");
        if (customCling) {
            AccountManager am = AccountManager.get(this);
            if (am == null) return false;
            Account[] accounts = am.getAccountsByType("com.google");
            return accounts.length == 0;
        }
        return false;
    }

    public void updateCustomContentHintVisibility() {
        Cling cling = (Cling) findViewById(R.id.first_run_cling);
        String ccHintStr = getFirstRunCustomContentHint();

        if (mWorkspace.hasCustomContent()) {
            // Show the custom content hint if ccHintStr is not empty
            if (cling != null) {
                setCustomContentHintVisibility(cling, ccHintStr, true, true);
            }
        } else {
            // Hide the custom content hint
            if (cling != null) {
                setCustomContentHintVisibility(cling, ccHintStr, false, true);
            }
        }
=======
    /**
     * Called when the SearchBar hint should be changed.
     *
     * @param hint the hint to be displayed in the search bar.
     */
    protected void onSearchBarHintChanged(String hint) {
        mLauncherClings.updateSearchBarHint(hint);
>>>>>>> aebea1b0
    }

    protected boolean isLauncherPreinstalled() {
        PackageManager pm = getPackageManager();
        try {
            ApplicationInfo ai = pm.getApplicationInfo(getComponentName().getPackageName(), 0);
            if ((ai.flags & ApplicationInfo.FLAG_SYSTEM) != 0) {
                return true;
            } else {
                return false;
            }
        } catch (NameNotFoundException e) {
            e.printStackTrace();
            return false;
        }
    }

    protected String getFirstRunClingSearchBarHint() {
        return "";
    }
    protected String getFirstRunCustomContentHint() {
        return "";
    }
    protected int getFirstRunFocusedHotseatAppDrawableId() {
        return -1;
    }
    protected ComponentName getFirstRunFocusedHotseatAppComponentName() {
        return null;
    }
    protected int getFirstRunFocusedHotseatAppRank() {
        return -1;
    }
    protected String getFirstRunFocusedHotseatAppBubbleTitle() {
        return "";
    }
    protected String getFirstRunFocusedHotseatAppBubbleDescription() {
        return "";
    }

    public void dismissFirstRunCling(View v) {
        mLauncherClings.dismissFirstRunCling(v);
    }
    public void dismissMigrationClingCopyApps(View v) {
        mLauncherClings.dismissMigrationClingCopyApps(v);
    }
    public void dismissMigrationClingUseDefault(View v) {
        mLauncherClings.dismissMigrationClingUseDefault(v);
    }
    public void dismissMigrationWorkspaceCling(View v) {
        mLauncherClings.dismissMigrationWorkspaceCling(v);
    }
    public void dismissWorkspaceCling(View v) {
        mLauncherClings.dismissWorkspaceCling(v);
    }
    public void dismissFolderCling(View v) {
        mLauncherClings.dismissFolderCling(v);
    }

    private boolean shouldRunFirstRunActivity() {
        return !ActivityManager.isRunningInTestHarness() &&
                !mSharedPrefs.getBoolean(FIRST_RUN_ACTIVITY_DISPLAYED, false);
    }

    public void showFirstRunActivity() {
        if (shouldRunFirstRunActivity() &&
                hasFirstRunActivity()) {
            Intent firstRunIntent = getFirstRunActivity();
            if (firstRunIntent != null) {
                startActivity(firstRunIntent);
                markFirstRunActivityShown();
            }
        }
    }

    private void markFirstRunActivityShown() {
        SharedPreferences.Editor editor = mSharedPrefs.edit();
        editor.putBoolean(FIRST_RUN_ACTIVITY_DISPLAYED, true);
        editor.apply();
    }

    void showWorkspaceSearchAndHotseat() {
        if (mWorkspace != null) mWorkspace.setAlpha(1f);
        if (mHotseat != null) mHotseat.setAlpha(1f);
        if (mPageIndicators != null) mPageIndicators.setAlpha(1f);
        if (mSearchDropTargetBar != null) mSearchDropTargetBar.showSearchBar(false);
    }

    void hideWorkspaceSearchAndHotseat() {
        if (mWorkspace != null) mWorkspace.setAlpha(0f);
        if (mHotseat != null) mHotseat.setAlpha(0f);
        if (mPageIndicators != null) mPageIndicators.setAlpha(0f);
        if (mSearchDropTargetBar != null) mSearchDropTargetBar.hideSearchBar(false);
    }


    public ItemInfo createAppDragInfo(Intent appLaunchIntent) {
        ResolveInfo ri = getPackageManager().resolveActivity(appLaunchIntent, 0);
        if (ri == null) {
            return null;
        }
        return new AppInfo(getPackageManager(), ri, mIconCache, null);
    }

    public ItemInfo createShortcutDragInfo(Intent shortcutIntent, CharSequence caption,
            Bitmap icon) {
        return new ShortcutInfo(shortcutIntent, caption, icon);
    }

    public void startDrag(View dragView, ItemInfo dragInfo, DragSource source) {
        dragView.setTag(dragInfo);
        mWorkspace.onDragStartedWithItem(dragView);
        mWorkspace.beginDragShared(dragView, source);
    }

    /**
     * Setup hotword recognition to start voice search
     */
    public void setupHotwordRecognition() {
        if (DEBUG_HOTWORD) Log.d(TAG, "setupHotwordRecognition");

        // Check if hotwords are enabled
        SharedPreferences mainPrefs = PreferenceManager.getDefaultSharedPreferences(this);
        if (mainPrefs.getBoolean("pref_key_enableHotword", false) == false) {
            if (DEBUG_HOTWORD) Log.d(TAG, "Hotword disabled, setup aborted");
            return;
        }

        // Don't enable if music is playing and user chooses to
        if (mainPrefs.getBoolean("pref_key_disableHotwordOnMusic", true)
                && mAudioManager.isMusicActive()) {
            if (DEBUG_HOTWORD) Log.d(TAG, "Music is playing, not enabling hotword");
            return;
        }

        if (mSpeechRecognizer == null) {
            mSpeechRecognizer = SpeechRecognizer.createSpeechRecognizer(this);
            mSpeechRecognizer.setRecognitionListener(mSpeechListener);

            mRecognizerIntent = new Intent(RecognizerIntent.ACTION_RECOGNIZE_SPEECH);
            mRecognizerIntent.putExtra(RecognizerIntent.EXTRA_LANGUAGE_MODEL, RecognizerIntent.LANGUAGE_MODEL_FREE_FORM);
            mRecognizerIntent.putExtra(RecognizerIntent.EXTRA_CALLING_PACKAGE, "com.android.launcher3");
            mRecognizerIntent.putExtra(RecognizerIntent.EXTRA_MAX_RESULTS, 10);
            mRecognizerIntent.putExtra(RecognizerIntent.EXTRA_PARTIAL_RESULTS, true);
        }

        // Read hotwords configuration
        SharedPreferences prefs = getSharedPreferences(HotwordCustomFragment.PREFS_HOTWORDS, 0);
        Set<String> hotwords = prefs.getStringSet(HotwordCustomFragment.PREFS_HOTWORDS_ENTRIES, null);

        if (hotwords == null) {
            if (DEBUG_HOTWORD) Log.d(TAG, "Cancelled hotwords: no hotword setup");
            return;
        } else {
            mHotwords = new String[hotwords.size()];
            mHotwordsActions = new String[hotwords.size()];

            int index = 0;
            for (String entry : hotwords) {
                String hotword = prefs.getString(HotwordCustomFragment.PREFS_PREFIX_HOTWORD + entry, "ERROR");
                String action = prefs.getString(HotwordCustomFragment.PREFS_PREFIX_ACTION + entry, "ERROR");

                if (DEBUG_HOTWORD) {
                    Log.d(TAG, "Adding hotword: " + hotword + ", action: " + action);
                }

                mHotwords[index] = hotword;
                mHotwordsActions[index] = action;

                index++;
            }
        }

        // Mute system beep-beep
        // Dear Google, you are utterly stupid for putting the beep on STREAM_MUSIC.
        // Sincerely, someone who tries to use your APIs for a seamless experience.
        mHandler.removeCallbacks(mUnmuteRunnable);
        mAudioManager.setStreamMute(MUTE_STREAM, true);

        mHotwordMatched = false;

        mSpeechRecognizer.startListening(mRecognizerIntent);
    }

    public void clearHotwordRecognition() {
        if (DEBUG_HOTWORD) Log.d(TAG, "clearHotwordRecognition");

        if (mAudioManager != null) {
            // Unmute if we're muted, but only after some time to avoid hearing the
            // beep when opening an app if it's happening
            mHandler.removeCallbacks(mUnmuteRunnable);
            mHandler.postDelayed(mUnmuteRunnable, 200);
        }

        if (mSpeechRecognizer != null) {
            mSpeechRecognizer.cancel();
        }
    }



    /**
     * Prints out out state for debugging.
     */
    public void dumpState() {
        Log.d(TAG, "BEGIN launcher3 dump state for launcher " + this);
        Log.d(TAG, "mSavedState=" + mSavedState);
        Log.d(TAG, "mWorkspaceLoading=" + mWorkspaceLoading);
        Log.d(TAG, "mRestoring=" + mRestoring);
        Log.d(TAG, "mWaitingForResult=" + mWaitingForResult);
        Log.d(TAG, "mSavedInstanceState=" + mSavedInstanceState);
        Log.d(TAG, "sFolders.size=" + sFolders.size());
        mModel.dumpState();

        if (mAppsCustomizeContent != null) {
            mAppsCustomizeContent.dumpState();
        }
        Log.d(TAG, "END launcher3 dump state");
    }

    @Override
    public void dump(String prefix, FileDescriptor fd, PrintWriter writer, String[] args) {
        super.dump(prefix, fd, writer, args);
        synchronized (sDumpLogs) {
            writer.println(" ");
            writer.println("Debug logs: ");
            for (int i = 0; i < sDumpLogs.size(); i++) {
                writer.println("  " + sDumpLogs.get(i));
            }
        }
    }

    public static void dumpDebugLogsToConsole() {
        if (DEBUG_DUMP_LOG) {
            synchronized (sDumpLogs) {
                Log.d(TAG, "");
                Log.d(TAG, "*********************");
                Log.d(TAG, "Launcher debug logs: ");
                for (int i = 0; i < sDumpLogs.size(); i++) {
                    Log.d(TAG, "  " + sDumpLogs.get(i));
                }
                Log.d(TAG, "*********************");
                Log.d(TAG, "");
            }
        }
    }

    public static void addDumpLog(String tag, String log, boolean debugLog) {
        addDumpLog(tag, log, null, debugLog);
    }

    public static void addDumpLog(String tag, String log, Exception e, boolean debugLog) {
        if (debugLog) {
            if (e != null) {
                Log.d(tag, log, e);
            } else {
                Log.d(tag, log);
            }
        }
        if (DEBUG_DUMP_LOG) {
            sDateStamp.setTime(System.currentTimeMillis());
            synchronized (sDumpLogs) {
                sDumpLogs.add(sDateFormat.format(sDateStamp) + ": " + tag + ", " + log
                    + (e == null ? "" : (", Exception: " + e)));
            }
        }
    }

    public void dumpLogsToLocalData() {
        if (DEBUG_DUMP_LOG) {
            new AsyncTask<Void, Void, Void>() {
                public Void doInBackground(Void ... args) {
                    boolean success = false;
                    sDateStamp.setTime(sRunStart);
                    String FILENAME = sDateStamp.getMonth() + "-"
                            + sDateStamp.getDay() + "_"
                            + sDateStamp.getHours() + "-"
                            + sDateStamp.getMinutes() + "_"
                            + sDateStamp.getSeconds() + ".txt";

                    FileOutputStream fos = null;
                    File outFile = null;
                    try {
                        outFile = new File(getFilesDir(), FILENAME);
                        outFile.createNewFile();
                        fos = new FileOutputStream(outFile);
                    } catch (Exception e) {
                        e.printStackTrace();
                    }
                    if (fos != null) {
                        PrintWriter writer = new PrintWriter(fos);

                        writer.println(" ");
                        writer.println("Debug logs: ");
                        synchronized (sDumpLogs) {
                            for (int i = 0; i < sDumpLogs.size(); i++) {
                                writer.println("  " + sDumpLogs.get(i));
                            }
                        }
                        writer.close();
                    }
                    try {
                        if (fos != null) {
                            fos.close();
                            success = true;
                        }
                    } catch (IOException e) {
                        e.printStackTrace();
                    }
                    return null;
                }
            }.executeOnExecutor(AsyncTask.THREAD_POOL_EXECUTOR, (Void) null);
        }
    }
}

interface LauncherTransitionable {
    View getContent();
    void onLauncherTransitionPrepare(Launcher l, boolean animated, boolean toWorkspace);
    void onLauncherTransitionStart(Launcher l, boolean animated, boolean toWorkspace);
    void onLauncherTransitionStep(Launcher l, float t);
    void onLauncherTransitionEnd(Launcher l, boolean animated, boolean toWorkspace);
}

interface DebugIntents {
    static final String DELETE_DATABASE = "com.android.launcher3.action.DELETE_DATABASE";
    static final String MIGRATE_DATABASE = "com.android.launcher3.action.MIGRATE_DATABASE";
}<|MERGE_RESOLUTION|>--- conflicted
+++ resolved
@@ -17,7 +17,6 @@
 
 package com.android.launcher3;
 
-<<<<<<< HEAD
 import java.io.DataInputStream;
 import java.io.DataOutputStream;
 import java.io.File;
@@ -34,11 +33,10 @@
 import java.util.HashMap;
 import java.util.List;
 import java.util.Set;
+import java.util.concurrent.atomic.AtomicInteger;
 
 import android.accounts.Account;
 import android.accounts.AccountManager;
-=======
->>>>>>> aebea1b0
 import android.animation.Animator;
 import android.animation.AnimatorListenerAdapter;
 import android.animation.AnimatorSet;
@@ -67,6 +65,7 @@
 import android.content.pm.ApplicationInfo;
 import android.content.pm.PackageManager;
 import android.content.pm.PackageManager.NameNotFoundException;
+import android.content.pm.ResolveInfo;
 import android.content.res.Configuration;
 import android.content.res.Resources;
 import android.database.ContentObserver;
@@ -123,26 +122,8 @@
 
 import com.android.launcher3.DropTarget.DragObject;
 
-<<<<<<< HEAD
-=======
-import java.io.DataInputStream;
-import java.io.DataOutputStream;
-import java.io.File;
-import java.io.FileDescriptor;
-import java.io.FileNotFoundException;
-import java.io.FileOutputStream;
-import java.io.IOException;
-import java.io.PrintWriter;
-import java.text.DateFormat;
-import java.util.ArrayList;
-import java.util.Collection;
-import java.util.Date;
-import java.util.HashMap;
-import java.util.List;
-import java.util.concurrent.atomic.AtomicInteger;
-
-
->>>>>>> aebea1b0
+
+
 /**
  * Default launcher application.
  */
@@ -375,7 +356,6 @@
 
     private BubbleTextView mWaitingForResume;
 
-<<<<<<< HEAD
     private HideFromAccessibilityHelper mHideFromAccessibilityHelper
         = new HideFromAccessibilityHelper();
 
@@ -488,8 +468,6 @@
 
     };
 
-=======
->>>>>>> aebea1b0
     private Runnable mBuildLayersRunnable = new Runnable() {
         public void run() {
             if (mWorkspace != null) {
@@ -1222,7 +1200,7 @@
     }
 
     protected boolean hasSettings() {
-        return false;
+        return true;
     }
 
     protected void startSettings() {
@@ -2232,10 +2210,6 @@
     @Override
     public boolean onPrepareOptionsMenu(Menu menu) {
         super.onPrepareOptionsMenu(menu);
-<<<<<<< HEAD
-        if (!mWorkspace.isInOverviewMode() && mState == State.WORKSPACE) {
-            mWorkspace.enterOverviewMode();
-=======
         if (!isOnCustomContent()) {
             // Close any open folders
             closeFolder();
@@ -2247,7 +2221,6 @@
             } else {
                 showWorkspace(true);
             }
->>>>>>> aebea1b0
         }
         return false;
     }
@@ -4503,134 +4476,6 @@
         }
     }
 
-<<<<<<< HEAD
-    /* Cling related */
-    private boolean isClingsEnabled() {
-        if (DISABLE_CLINGS) {
-            return false;
-        }
-
-        // disable clings when running in a test harness
-        if(ActivityManager.isRunningInTestHarness()) return false;
-
-        // Disable clings for accessibility when explore by touch is enabled
-        final AccessibilityManager a11yManager = (AccessibilityManager) getSystemService(
-                ACCESSIBILITY_SERVICE);
-        if (a11yManager.isTouchExplorationEnabled()) {
-            return false;
-        }
-
-        // Restricted secondary users (child mode) will potentially have very few apps
-        // seeded when they start up for the first time. Clings won't work well with that
-//        boolean supportsLimitedUsers =
-//                android.os.Build.VERSION.SDK_INT >= android.os.Build.VERSION_CODES.JELLY_BEAN_MR2;
-//        Account[] accounts = AccountManager.get(this).getAccounts();
-//        if (supportsLimitedUsers && accounts.length == 0) {
-//            UserManager um = (UserManager) getSystemService(Context.USER_SERVICE);
-//            Bundle restrictions = um.getUserRestrictions();
-//            if (restrictions.getBoolean(UserManager.DISALLOW_MODIFY_ACCOUNTS, false)) {
-//               return false;
-//            }
-//        }
-        return true;
-    }
-
-    private Cling initCling(int clingId, int scrimId, boolean animate,
-                            boolean dimNavBarVisibilty) {
-        Cling cling = (Cling) findViewById(clingId);
-        View scrim = null;
-        if (scrimId > 0) {
-            scrim = findViewById(R.id.cling_scrim);
-        }
-        if (cling != null) {
-            cling.init(this, scrim);
-            cling.show(animate, SHOW_CLING_DURATION);
-
-            if (dimNavBarVisibilty) {
-                cling.setSystemUiVisibility(cling.getSystemUiVisibility() |
-                        View.SYSTEM_UI_FLAG_LOW_PROFILE);
-            }
-        }
-        return cling;
-    }
-
-    private void dismissCling(final Cling cling, final Runnable postAnimationCb,
-                              final String flag, int duration, boolean restoreNavBarVisibilty) {
-        // To catch cases where siblings of top-level views are made invisible, just check whether
-        // the cling is directly set to GONE before dismissing it.
-        if (cling != null && cling.getVisibility() != View.GONE) {
-            final Runnable cleanUpClingCb = new Runnable() {
-                public void run() {
-                    cling.cleanup();
-                    // We should update the shared preferences on a background thread
-                    new Thread("dismissClingThread") {
-                        public void run() {
-                            SharedPreferences.Editor editor = mSharedPrefs.edit();
-                            editor.putBoolean(flag, true);
-                            editor.commit();
-                        }
-                    }.start();
-                    if (postAnimationCb != null) {
-                        postAnimationCb.run();
-                    }
-                }
-            };
-            if (duration <= 0) {
-                cleanUpClingCb.run();
-            } else {
-                cling.hide(duration, cleanUpClingCb);
-            }
-            mHideFromAccessibilityHelper.restoreImportantForAccessibility(mDragLayer);
-
-            if (restoreNavBarVisibilty) {
-                cling.setSystemUiVisibility(cling.getSystemUiVisibility() &
-                        ~View.SYSTEM_UI_FLAG_LOW_PROFILE);
-            }
-        }
-    }
-
-    private void removeCling(int id) {
-        final View cling = findViewById(id);
-        if (cling != null) {
-            final ViewGroup parent = (ViewGroup) cling.getParent();
-            parent.post(new Runnable() {
-                @Override
-                public void run() {
-                    parent.removeView(cling);
-                }
-            });
-            mHideFromAccessibilityHelper.restoreImportantForAccessibility(mDragLayer);
-        }
-    }
-
-    private boolean skipCustomClingIfNoAccounts() {
-        Cling cling = (Cling) findViewById(R.id.workspace_cling);
-        boolean customCling = cling.getDrawIdentifier().equals("workspace_custom");
-        if (customCling) {
-            AccountManager am = AccountManager.get(this);
-            if (am == null) return false;
-            Account[] accounts = am.getAccountsByType("com.google");
-            return accounts.length == 0;
-        }
-        return false;
-    }
-
-    public void updateCustomContentHintVisibility() {
-        Cling cling = (Cling) findViewById(R.id.first_run_cling);
-        String ccHintStr = getFirstRunCustomContentHint();
-
-        if (mWorkspace.hasCustomContent()) {
-            // Show the custom content hint if ccHintStr is not empty
-            if (cling != null) {
-                setCustomContentHintVisibility(cling, ccHintStr, true, true);
-            }
-        } else {
-            // Hide the custom content hint
-            if (cling != null) {
-                setCustomContentHintVisibility(cling, ccHintStr, false, true);
-            }
-        }
-=======
     /**
      * Called when the SearchBar hint should be changed.
      *
@@ -4638,7 +4483,6 @@
      */
     protected void onSearchBarHintChanged(String hint) {
         mLauncherClings.updateSearchBarHint(hint);
->>>>>>> aebea1b0
     }
 
     protected boolean isLauncherPreinstalled() {
