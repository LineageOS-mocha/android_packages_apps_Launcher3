/*
 * Copyright (C) 2013 The Android Open Source Project
 *
 * Licensed under the Apache License, Version 2.0 (the "License");
 * you may not use this file except in compliance with the License.
 * You may obtain a copy of the License at
 *
 *      http://www.apache.org/licenses/LICENSE-2.0
 *
 * Unless required by applicable law or agreed to in writing, software
 * distributed under the License is distributed on an "AS IS" BASIS,
 * WITHOUT WARRANTIES OR CONDITIONS OF ANY KIND, either express or implied.
 * See the License for the specific language governing permissions and
 * limitations under the License.
 */

package com.android.launcher3;

import android.app.SearchManager;
import android.content.ComponentName;
import android.content.Context;
import android.content.Intent;
import android.content.IntentFilter;
<<<<<<< HEAD
import android.content.SharedPreferences;
import android.content.SharedPreferences.OnSharedPreferenceChangeListener;
import android.content.res.Configuration;
import android.content.res.Resources;
import android.database.ContentObserver;
import android.graphics.Point;
import android.os.Build;
import android.os.Handler;
import android.util.DisplayMetrics;
import android.preference.PreferenceManager;
=======
>>>>>>> 5845d3db
import android.util.Log;

import com.android.launcher3.accessibility.LauncherAccessibilityDelegate;
import com.android.launcher3.compat.LauncherAppsCompat;
import com.android.launcher3.compat.PackageInstallerCompat;
import com.android.launcher3.util.Thunk;

import java.lang.ref.WeakReference;

public class LauncherAppState {

    private final AppFilter mAppFilter;
    private final BuildInfo mBuildInfo;
    @Thunk final LauncherModel mModel;
    private final IconCache mIconCache;
    private final WidgetPreviewLoader mWidgetCache;

    private boolean mWallpaperChangedSinceLastCheck;

    private static WeakReference<LauncherProvider> sLauncherProvider;
    private static Context sContext;

    private static LauncherAppState INSTANCE;

    private InvariantDeviceProfile mInvariantDeviceProfile;

    private LauncherAccessibilityDelegate mAccessibilityDelegate;

    public static LauncherAppState getInstance() {
        if (INSTANCE == null) {
            INSTANCE = new LauncherAppState();
        }
        return INSTANCE;
    }

    public static LauncherAppState getInstanceNoCreate() {
        return INSTANCE;
    }

    public Context getContext() {
        return sContext;
    }

    public static void setApplicationContext(Context context) {
        if (sContext != null) {
            Log.w(Launcher.TAG, "setApplicationContext called twice! old=" + sContext + " new=" + context);
        }
        sContext = context.getApplicationContext();
    }

    private LauncherAppState() {
        if (sContext == null) {
            throw new IllegalStateException("LauncherAppState inited before app context set");
        }

        Log.v(Launcher.TAG, "LauncherAppState inited");

        if (sContext.getResources().getBoolean(R.bool.debug_memory_enabled)) {
            MemoryTracker.startTrackingMe(sContext, "L");
        }

        mInvariantDeviceProfile = new InvariantDeviceProfile(sContext);
        mIconCache = new IconCache(sContext, mInvariantDeviceProfile);
        mWidgetCache = new WidgetPreviewLoader(sContext, mIconCache);

        mAppFilter = AppFilter.loadByName(sContext.getString(R.string.app_filter_class));
        mBuildInfo = BuildInfo.loadByName(sContext.getString(R.string.build_info_class));
        mModel = new LauncherModel(this, mIconCache, mAppFilter);

        LauncherAppsCompat.getInstance(sContext).addOnAppsChangedCallback(mModel);

        // Register intent receivers
        IntentFilter filter = new IntentFilter();
        filter.addAction(Intent.ACTION_LOCALE_CHANGED);
        filter.addAction(SearchManager.INTENT_GLOBAL_SEARCH_ACTIVITY_CHANGED);
        filter.addAction(SearchManager.INTENT_ACTION_SEARCHABLES_CHANGED);
<<<<<<< HEAD
        sContext.registerReceiver(mModel, filter);

        // Register for changes to the favorites
        ContentResolver resolver = sContext.getContentResolver();
        resolver.registerContentObserver(LauncherSettings.Favorites.CONTENT_URI, true,
                mFavoritesObserver);

        PreferenceManager.getDefaultSharedPreferences(sContext)
                .registerOnSharedPreferenceChangeListener(mSharedPreferencesObserver);
    }
=======
        // For handling managed profiles
        filter.addAction(LauncherAppsCompat.ACTION_MANAGED_PROFILE_ADDED);
        filter.addAction(LauncherAppsCompat.ACTION_MANAGED_PROFILE_REMOVED);
>>>>>>> 5845d3db

        sContext.registerReceiver(mModel, filter);
    }

    /**
     * Call from Application.onTerminate(), which is not guaranteed to ever be called.
     */
    public void onTerminate() {
        sContext.unregisterReceiver(mModel);
        final LauncherAppsCompat launcherApps = LauncherAppsCompat.getInstance(sContext);
        launcherApps.removeOnAppsChangedCallback(mModel);
        PackageInstallerCompat.getInstance(sContext).onStop();
<<<<<<< HEAD
        PreferenceManager.getDefaultSharedPreferences(sContext)
                .unregisterOnSharedPreferenceChangeListener(mSharedPreferencesObserver);

        ContentResolver resolver = sContext.getContentResolver();
        resolver.unregisterContentObserver(mFavoritesObserver);
=======
>>>>>>> 5845d3db
    }

    /**
     * Reloads the workspace items from the DB and re-binds the workspace. This should generally
     * not be called as DB updates are automatically followed by UI update
     */
    public void reloadWorkspace() {
        mModel.resetLoadedState(false, true);
        mModel.startLoaderFromBackground();
    }

    private final OnSharedPreferenceChangeListener mSharedPreferencesObserver = new OnSharedPreferenceChangeListener() {

        @Override
        public void onSharedPreferenceChanged(SharedPreferences sharedPreferences,
                String key) {

            if (LauncherPreferences.isLauncherPreference(key)) {
                Log.i(TAG, "Preference " + key + " changed - updating DynamicGrid.");
                mDynamicGrid.getDeviceProfile().updateFromPreferences(
                        PreferenceManager.getDefaultSharedPreferences(sContext));
            }
        }
    };

    LauncherModel setLauncher(Launcher launcher) {
        getLauncherProvider().setLauncherProviderChangeListener(launcher);
        mModel.initialize(launcher);
        mAccessibilityDelegate = ((launcher != null) && Utilities.isLmpOrAbove()) ?
            new LauncherAccessibilityDelegate(launcher) : null;
        return mModel;
    }

    public LauncherAccessibilityDelegate getAccessibilityDelegate() {
        return mAccessibilityDelegate;
    }

    public IconCache getIconCache() {
        return mIconCache;
    }

    public LauncherModel getModel() {
        return mModel;
    }

    static void setLauncherProvider(LauncherProvider provider) {
        sLauncherProvider = new WeakReference<LauncherProvider>(provider);
    }

    static LauncherProvider getLauncherProvider() {
        return sLauncherProvider.get();
    }

    public static String getSharedPreferencesKey() {
        return LauncherFiles.SHARED_PREFERENCES_KEY;
    }

    public WidgetPreviewLoader getWidgetCache() {
        return mWidgetCache;
    }
<<<<<<< HEAD

    @TargetApi(Build.VERSION_CODES.JELLY_BEAN_MR1)
    static DynamicGrid createDynamicGrid(Context context, DynamicGrid dynamicGrid) {
        // Determine the dynamic grid properties
        WindowManager wm = (WindowManager) context.getSystemService(Context.WINDOW_SERVICE);
        Display display = wm.getDefaultDisplay();

        Point realSize = new Point();
        display.getRealSize(realSize);
        DisplayMetrics dm = new DisplayMetrics();
        display.getMetrics(dm);

        if (dynamicGrid == null) {
            Point smallestSize = new Point();
            Point largestSize = new Point();
            display.getCurrentSizeRange(smallestSize, largestSize);

            dynamicGrid = new DynamicGrid(context,
                    context.getResources(),
                    Math.min(smallestSize.x, smallestSize.y),
                    Math.min(largestSize.x, largestSize.y),
                    realSize.x, realSize.y,
                    dm.widthPixels, dm.heightPixels);
        }

        // Update the icon size
        DeviceProfile grid = dynamicGrid.getDeviceProfile();
        grid.updateFromConfiguration(context, context.getResources(),
                realSize.x, realSize.y,
                dm.widthPixels, dm.heightPixels);
        grid.updateFromPreferences(PreferenceManager.getDefaultSharedPreferences(context));
        return dynamicGrid;

    }

    public DynamicGrid getDynamicGrid() {
        return mDynamicGrid;
    }

    public boolean isScreenLarge() {
        return mIsScreenLarge;
    }

    // Need a version that doesn't require an instance of LauncherAppState for the wallpaper picker
    public static boolean isScreenLarge(Resources res) {
        return res.getBoolean(R.bool.is_large_tablet);
    }

    public static boolean isScreenLandscape(Context context) {
        return context.getResources().getConfiguration().orientation ==
            Configuration.ORIENTATION_LANDSCAPE;
    }

    public float getScreenDensity() {
        return mScreenDensity;
    }

    public int getLongPressTimeout() {
        return mLongPressTimeout;
    }

=======
    
>>>>>>> 5845d3db
    public void onWallpaperChanged() {
        mWallpaperChangedSinceLastCheck = true;
    }

    public boolean hasWallpaperChangedSinceLastCheck() {
        boolean result = mWallpaperChangedSinceLastCheck;
        mWallpaperChangedSinceLastCheck = false;
        return result;
    }

    public InvariantDeviceProfile getInvariantDeviceProfile() {
        return mInvariantDeviceProfile;
    }

    public static boolean isDogfoodBuild() {
        return getInstance().mBuildInfo.isDogfoodBuild();
    }
}<|MERGE_RESOLUTION|>--- conflicted
+++ resolved
@@ -21,7 +21,6 @@
 import android.content.Context;
 import android.content.Intent;
 import android.content.IntentFilter;
-<<<<<<< HEAD
 import android.content.SharedPreferences;
 import android.content.SharedPreferences.OnSharedPreferenceChangeListener;
 import android.content.res.Configuration;
@@ -31,10 +30,8 @@
 import android.os.Build;
 import android.os.Handler;
 import android.util.DisplayMetrics;
+import android.util.Log;
 import android.preference.PreferenceManager;
-=======
->>>>>>> 5845d3db
-import android.util.Log;
 
 import com.android.launcher3.accessibility.LauncherAccessibilityDelegate;
 import com.android.launcher3.compat.LauncherAppsCompat;
@@ -110,7 +107,10 @@
         filter.addAction(Intent.ACTION_LOCALE_CHANGED);
         filter.addAction(SearchManager.INTENT_GLOBAL_SEARCH_ACTIVITY_CHANGED);
         filter.addAction(SearchManager.INTENT_ACTION_SEARCHABLES_CHANGED);
-<<<<<<< HEAD
+        // For handling managed profiles
+        filter.addAction(LauncherAppsCompat.ACTION_MANAGED_PROFILE_ADDED);
+        filter.addAction(LauncherAppsCompat.ACTION_MANAGED_PROFILE_REMOVED);
+
         sContext.registerReceiver(mModel, filter);
 
         // Register for changes to the favorites
@@ -120,14 +120,6 @@
 
         PreferenceManager.getDefaultSharedPreferences(sContext)
                 .registerOnSharedPreferenceChangeListener(mSharedPreferencesObserver);
-    }
-=======
-        // For handling managed profiles
-        filter.addAction(LauncherAppsCompat.ACTION_MANAGED_PROFILE_ADDED);
-        filter.addAction(LauncherAppsCompat.ACTION_MANAGED_PROFILE_REMOVED);
->>>>>>> 5845d3db
-
-        sContext.registerReceiver(mModel, filter);
     }
 
     /**
@@ -138,14 +130,11 @@
         final LauncherAppsCompat launcherApps = LauncherAppsCompat.getInstance(sContext);
         launcherApps.removeOnAppsChangedCallback(mModel);
         PackageInstallerCompat.getInstance(sContext).onStop();
-<<<<<<< HEAD
         PreferenceManager.getDefaultSharedPreferences(sContext)
                 .unregisterOnSharedPreferenceChangeListener(mSharedPreferencesObserver);
 
         ContentResolver resolver = sContext.getContentResolver();
         resolver.unregisterContentObserver(mFavoritesObserver);
-=======
->>>>>>> 5845d3db
     }
 
     /**
@@ -206,71 +195,7 @@
     public WidgetPreviewLoader getWidgetCache() {
         return mWidgetCache;
     }
-<<<<<<< HEAD
-
-    @TargetApi(Build.VERSION_CODES.JELLY_BEAN_MR1)
-    static DynamicGrid createDynamicGrid(Context context, DynamicGrid dynamicGrid) {
-        // Determine the dynamic grid properties
-        WindowManager wm = (WindowManager) context.getSystemService(Context.WINDOW_SERVICE);
-        Display display = wm.getDefaultDisplay();
-
-        Point realSize = new Point();
-        display.getRealSize(realSize);
-        DisplayMetrics dm = new DisplayMetrics();
-        display.getMetrics(dm);
-
-        if (dynamicGrid == null) {
-            Point smallestSize = new Point();
-            Point largestSize = new Point();
-            display.getCurrentSizeRange(smallestSize, largestSize);
-
-            dynamicGrid = new DynamicGrid(context,
-                    context.getResources(),
-                    Math.min(smallestSize.x, smallestSize.y),
-                    Math.min(largestSize.x, largestSize.y),
-                    realSize.x, realSize.y,
-                    dm.widthPixels, dm.heightPixels);
-        }
-
-        // Update the icon size
-        DeviceProfile grid = dynamicGrid.getDeviceProfile();
-        grid.updateFromConfiguration(context, context.getResources(),
-                realSize.x, realSize.y,
-                dm.widthPixels, dm.heightPixels);
-        grid.updateFromPreferences(PreferenceManager.getDefaultSharedPreferences(context));
-        return dynamicGrid;
-
-    }
-
-    public DynamicGrid getDynamicGrid() {
-        return mDynamicGrid;
-    }
-
-    public boolean isScreenLarge() {
-        return mIsScreenLarge;
-    }
-
-    // Need a version that doesn't require an instance of LauncherAppState for the wallpaper picker
-    public static boolean isScreenLarge(Resources res) {
-        return res.getBoolean(R.bool.is_large_tablet);
-    }
-
-    public static boolean isScreenLandscape(Context context) {
-        return context.getResources().getConfiguration().orientation ==
-            Configuration.ORIENTATION_LANDSCAPE;
-    }
-
-    public float getScreenDensity() {
-        return mScreenDensity;
-    }
-
-    public int getLongPressTimeout() {
-        return mLongPressTimeout;
-    }
-
-=======
-    
->>>>>>> 5845d3db
+
     public void onWallpaperChanged() {
         mWallpaperChangedSinceLastCheck = true;
     }
