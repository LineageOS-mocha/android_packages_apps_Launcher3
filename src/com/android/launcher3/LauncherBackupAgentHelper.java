--- conflicted
+++ resolved
@@ -91,14 +91,9 @@
         }
 
         if (hasData && mHelper.restoreSuccessful) {
-<<<<<<< HEAD
             LauncherSettings.Settings.call(getContentResolver(),
                     LauncherSettings.Settings.METHOD_CLEAR_EMPTY_DB_FLAG);
-            LauncherClings.synchonouslyMarkFirstRunClingDismissed(this);
-=======
-            LauncherAppState.getLauncherProvider().clearFlagEmptyDbCreated();
             LauncherClings.markFirstRunClingDismissed(this);
->>>>>>> ffa12376
 
             // Rank was added in v4.
             if (mHelper.restoredBackupVersion <= 3) {
