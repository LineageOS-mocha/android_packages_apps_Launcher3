/*
 * Copyright (C) 2008 The Android Open Source Project
 *
 * Licensed under the Apache License, Version 2.0 (the "License");
 * you may not use this file except in compliance with the License.
 * You may obtain a copy of the License at
 *
 *      http://www.apache.org/licenses/LICENSE-2.0
 *
 * Unless required by applicable law or agreed to in writing, software
 * distributed under the License is distributed on an "AS IS" BASIS,
 * WITHOUT WARRANTIES OR CONDITIONS OF ANY KIND, either express or implied.
 * See the License for the specific language governing permissions and
 * limitations under the License.
 */

package com.android.launcher3;

import android.appwidget.AppWidgetProviderInfo;
import android.content.BroadcastReceiver;
import android.content.ComponentName;
import android.content.ContentProviderOperation;
import android.content.ContentResolver;
import android.content.ContentValues;
import android.content.Context;
import android.content.Intent;
import android.content.IntentFilter;
import android.content.pm.LauncherActivityInfo;
import android.net.Uri;
import android.os.Handler;
import android.os.HandlerThread;
import android.os.Looper;
import android.os.Process;
import android.os.SystemClock;
import android.os.Trace;
import android.os.UserHandle;
import android.support.annotation.Nullable;
import android.text.TextUtils;
import android.util.Log;
import android.util.LongSparseArray;
import android.util.MutableInt;

import com.android.launcher3.compat.AppWidgetManagerCompat;
import com.android.launcher3.compat.LauncherAppsCompat;
import com.android.launcher3.compat.PackageInstallerCompat;
import com.android.launcher3.compat.PackageInstallerCompat.PackageInstallInfo;
import com.android.launcher3.compat.UserManagerCompat;
import com.android.launcher3.config.ProviderConfig;
import com.android.launcher3.dynamicui.ExtractionUtils;
import com.android.launcher3.folder.Folder;
import com.android.launcher3.folder.FolderIcon;
import com.android.launcher3.graphics.LauncherIcons;
import com.android.launcher3.logging.FileLog;
import com.android.launcher3.model.AddWorkspaceItemsTask;
import com.android.launcher3.model.BgDataModel;
import com.android.launcher3.model.CacheDataUpdatedTask;
import com.android.launcher3.model.ExtendedModelTask;
import com.android.launcher3.model.GridSizeMigrationTask;
import com.android.launcher3.model.LoaderCursor;
import com.android.launcher3.model.ModelWriter;
import com.android.launcher3.model.PackageInstallStateChangedTask;
import com.android.launcher3.model.PackageItemInfo;
import com.android.launcher3.model.PackageUpdatedTask;
import com.android.launcher3.model.SdCardAvailableReceiver;
import com.android.launcher3.model.ShortcutsChangedTask;
import com.android.launcher3.model.UserLockStateChangedTask;
import com.android.launcher3.model.WidgetItem;
import com.android.launcher3.model.WidgetsModel;
import com.android.launcher3.provider.ImportDataTask;
import com.android.launcher3.provider.LauncherDbUtils;
import com.android.launcher3.shortcuts.DeepShortcutManager;
import com.android.launcher3.shortcuts.ShortcutInfoCompat;
import com.android.launcher3.shortcuts.ShortcutKey;
import com.android.launcher3.util.ComponentKey;
import com.android.launcher3.util.ManagedProfileHeuristic;
import com.android.launcher3.util.MultiHashMap;
import com.android.launcher3.util.PackageManagerHelper;
import com.android.launcher3.util.PackageUserKey;
import com.android.launcher3.util.Preconditions;
import com.android.launcher3.util.Provider;
import com.android.launcher3.util.Thunk;
import com.android.launcher3.util.ViewOnDrawExecutor;

import java.io.FileDescriptor;
import java.io.PrintWriter;
import java.lang.ref.WeakReference;
import java.util.ArrayList;
import java.util.Collections;
import java.util.Comparator;
import java.util.HashMap;
import java.util.HashSet;
import java.util.Iterator;
import java.util.List;
import java.util.Map;
import java.util.Set;
import java.util.concurrent.CancellationException;
import java.util.concurrent.Executor;

/**
 * Maintains in-memory state of the Launcher. It is expected that there should be only one
 * LauncherModel object held in a static. Also provide APIs for updating the database state
 * for the Launcher.
 */
public class LauncherModel extends BroadcastReceiver
        implements LauncherAppsCompat.OnAppsChangedCallbackCompat {
    static final boolean DEBUG_LOADERS = false;
    private static final boolean DEBUG_RECEIVER = false;

    static final String TAG = "Launcher.Model";

    private static final int ITEMS_CHUNK = 6; // batch size for the workspace icons
    private static final long INVALID_SCREEN_ID = -1L;

    @Thunk final LauncherAppState mApp;
    @Thunk final Object mLock = new Object();
    @Thunk DeferredHandler mHandler = new DeferredHandler();
    @Thunk LoaderTask mLoaderTask;
    @Thunk boolean mIsLoaderTaskRunning;
    @Thunk boolean mHasLoaderCompletedOnce;
    @Thunk boolean mIsManagedHeuristicAppsUpdated;

    @Thunk static final HandlerThread sWorkerThread = new HandlerThread("launcher-loader");
    static {
        sWorkerThread.start();
    }
    @Thunk static final Handler sWorker = new Handler(sWorkerThread.getLooper());

    // Indicates whether the current model data is valid or not.
    // We start off with everything not loaded. After that, we assume that
    // our monitoring of the package manager provides all updates and we never
    // need to do a requery. This is only ever touched from the loader thread.
    private boolean mModelLoaded;
    public boolean isModelLoaded() {
        synchronized (mLock) {
            return mModelLoaded && mLoaderTask == null;
        }
    }

    /**
     * Set of runnables to be called on the background thread after the workspace binding
     * is complete.
     */
    static final ArrayList<Runnable> mBindCompleteRunnables = new ArrayList<Runnable>();

    @Thunk WeakReference<Callbacks> mCallbacks;

    // < only access in worker thread >
    private final AllAppsList mBgAllAppsList;
    // Entire list of widgets.
    private final WidgetsModel mBgWidgetsModel;

    private boolean mHasShortcutHostPermission;
    // Runnable to check if the shortcuts permission has changed.
    private final Runnable mShortcutPermissionCheckRunnable = new Runnable() {
        @Override
        public void run() {
            if (mModelLoaded) {
                boolean hasShortcutHostPermission =
                        DeepShortcutManager.getInstance(mApp.getContext()).hasHostPermission();
                if (hasShortcutHostPermission != mHasShortcutHostPermission) {
                    forceReload();
                }
            }
        }
    };

    /**
     * All the static data should be accessed on the background thread, A lock should be acquired
     * on this object when accessing any data from this model.
     */
    static final BgDataModel sBgDataModel = new BgDataModel();

    // </ only access in worker thread >

    private final IconCache mIconCache;

    private final LauncherAppsCompat mLauncherApps;
    private final UserManagerCompat mUserManager;

    public interface Callbacks {
        public boolean setLoadOnResume();
        public int getCurrentWorkspaceScreen();
        public void clearPendingBinds();
        public void startBinding();
        public void bindItems(ArrayList<ItemInfo> shortcuts, int start, int end,
                              boolean forceAnimateIcons);
        public void bindScreens(ArrayList<Long> orderedScreenIds);
        public void finishFirstPageBind(ViewOnDrawExecutor executor);
        public void finishBindingItems();
        public void bindAppWidget(LauncherAppWidgetInfo info);
        public void bindAllApplications(ArrayList<AppInfo> apps);
        public void bindAppsAdded(ArrayList<Long> newScreens,
                                  ArrayList<ItemInfo> addNotAnimated,
                                  ArrayList<ItemInfo> addAnimated,
                                  ArrayList<AppInfo> addedApps);
        public void bindAppsUpdated(ArrayList<AppInfo> apps);
        public void bindShortcutsChanged(ArrayList<ShortcutInfo> updated,
                ArrayList<ShortcutInfo> removed, UserHandle user);
        public void bindWidgetsRestored(ArrayList<LauncherAppWidgetInfo> widgets);
        public void bindRestoreItemsChange(HashSet<ItemInfo> updates);
        public void bindWorkspaceComponentsRemoved(
                HashSet<String> packageNames, HashSet<ComponentName> components,
                UserHandle user);
        public void bindAppInfosRemoved(ArrayList<AppInfo> appInfos);
        public void notifyWidgetProvidersChanged();
        public void bindAllWidgets(MultiHashMap<PackageItemInfo, WidgetItem> widgets);
        public void onPageBoundSynchronously(int page);
        public void executeOnNextDraw(ViewOnDrawExecutor executor);
        public void bindDeepShortcutMap(MultiHashMap<ComponentKey, String> deepShortcutMap);
    }

    LauncherModel(LauncherAppState app, IconCache iconCache, AppFilter appFilter) {
        Context context = app.getContext();
        mApp = app;
        mBgAllAppsList = new AllAppsList(iconCache, appFilter);
        mBgWidgetsModel = new WidgetsModel(iconCache, appFilter);
        mIconCache = iconCache;

        mLauncherApps = LauncherAppsCompat.getInstance(context);
        mUserManager = UserManagerCompat.getInstance(context);
    }

    /** Runs the specified runnable immediately if called from the main thread, otherwise it is
     * posted on the main thread handler. */
    private void runOnMainThread(Runnable r) {
        if (sWorkerThread.getThreadId() == Process.myTid()) {
            // If we are on the worker thread, post onto the main handler
            mHandler.post(r);
        } else {
            r.run();
        }
    }

    /** Runs the specified runnable immediately if called from the worker thread, otherwise it is
     * posted on the worker thread handler. */
    private static void runOnWorkerThread(Runnable r) {
        if (sWorkerThread.getThreadId() == Process.myTid()) {
            r.run();
        } else {
            // If we are not on the worker thread, then post to the worker handler
            sWorker.post(r);
        }
    }

    public void setPackageState(PackageInstallInfo installInfo) {
        enqueueModelUpdateTask(new PackageInstallStateChangedTask(installInfo));
    }

    /**
     * Updates the icons and label of all pending icons for the provided package name.
     */
    public void updateSessionDisplayInfo(final String packageName) {
        HashSet<String> packages = new HashSet<>();
        packages.add(packageName);
        enqueueModelUpdateTask(new CacheDataUpdatedTask(
                CacheDataUpdatedTask.OP_SESSION_UPDATE, Process.myUserHandle(), packages));
    }

    /**
     * Adds the provided items to the workspace.
     */
    public void addAndBindAddedWorkspaceItems(List<ItemInfo> workspaceApps) {
        addAndBindAddedWorkspaceItems(Provider.of(workspaceApps));
    }

    /**
     * Adds the provided items to the workspace.
     */
    public void addAndBindAddedWorkspaceItems(
            Provider<List<ItemInfo>> appsProvider) {
        enqueueModelUpdateTask(new AddWorkspaceItemsTask(appsProvider));
    }

    public ModelWriter getWriter(boolean hasVerticalHotseat) {
        return new ModelWriter(mApp.getContext(), sBgDataModel, hasVerticalHotseat);
    }

    static void checkItemInfoLocked(
            final long itemId, final ItemInfo item, StackTraceElement[] stackTrace) {
        ItemInfo modelItem = sBgDataModel.itemsIdMap.get(itemId);
        if (modelItem != null && item != modelItem) {
            // check all the data is consistent
            if (modelItem instanceof ShortcutInfo && item instanceof ShortcutInfo) {
                ShortcutInfo modelShortcut = (ShortcutInfo) modelItem;
                ShortcutInfo shortcut = (ShortcutInfo) item;
                if (modelShortcut.title.toString().equals(shortcut.title.toString()) &&
                        modelShortcut.intent.filterEquals(shortcut.intent) &&
                        modelShortcut.id == shortcut.id &&
                        modelShortcut.itemType == shortcut.itemType &&
                        modelShortcut.container == shortcut.container &&
                        modelShortcut.screenId == shortcut.screenId &&
                        modelShortcut.cellX == shortcut.cellX &&
                        modelShortcut.cellY == shortcut.cellY &&
                        modelShortcut.spanX == shortcut.spanX &&
                        modelShortcut.spanY == shortcut.spanY) {
                    // For all intents and purposes, this is the same object
                    return;
                }
            }

            // the modelItem needs to match up perfectly with item if our model is
            // to be consistent with the database-- for now, just require
            // modelItem == item or the equality check above
            String msg = "item: " + ((item != null) ? item.toString() : "null") +
                    "modelItem: " +
                    ((modelItem != null) ? modelItem.toString() : "null") +
                    "Error: ItemInfo passed to checkItemInfo doesn't match original";
            RuntimeException e = new RuntimeException(msg);
            if (stackTrace != null) {
                e.setStackTrace(stackTrace);
            }
            throw e;
        }
    }

    static void checkItemInfo(final ItemInfo item) {
        final StackTraceElement[] stackTrace = new Throwable().getStackTrace();
        final long itemId = item.id;
        Runnable r = new Runnable() {
            public void run() {
                synchronized (sBgDataModel) {
                    checkItemInfoLocked(itemId, item, stackTrace);
                }
            }
        };
        runOnWorkerThread(r);
    }

    /**
     * Update the order of the workspace screens in the database. The array list contains
     * a list of screen ids in the order that they should appear.
     */
    public static void updateWorkspaceScreenOrder(Context context, final ArrayList<Long> screens) {
        final ArrayList<Long> screensCopy = new ArrayList<Long>(screens);
        final ContentResolver cr = context.getContentResolver();
        final Uri uri = LauncherSettings.WorkspaceScreens.CONTENT_URI;

        // Remove any negative screen ids -- these aren't persisted
        Iterator<Long> iter = screensCopy.iterator();
        while (iter.hasNext()) {
            long id = iter.next();
            if (id < 0) {
                iter.remove();
            }
        }

        Runnable r = new Runnable() {
            @Override
            public void run() {
                ArrayList<ContentProviderOperation> ops = new ArrayList<ContentProviderOperation>();
                // Clear the table
                ops.add(ContentProviderOperation.newDelete(uri).build());
                int count = screensCopy.size();
                for (int i = 0; i < count; i++) {
                    ContentValues v = new ContentValues();
                    long screenId = screensCopy.get(i);
                    v.put(LauncherSettings.WorkspaceScreens._ID, screenId);
                    v.put(LauncherSettings.WorkspaceScreens.SCREEN_RANK, i);
                    ops.add(ContentProviderOperation.newInsert(uri).withValues(v).build());
                }

                try {
                    cr.applyBatch(LauncherProvider.AUTHORITY, ops);
                } catch (Exception ex) {
                    throw new RuntimeException(ex);
                }

                synchronized (sBgDataModel) {
                    sBgDataModel.workspaceScreens.clear();
                    sBgDataModel.workspaceScreens.addAll(screensCopy);
                }
            }
        };
        runOnWorkerThread(r);
    }

    /**
     * Set this as the current Launcher activity object for the loader.
     */
    public void initialize(Callbacks callbacks) {
        synchronized (mLock) {
            Preconditions.assertUIThread();
            // Remove any queued UI runnables
            mHandler.cancelAll();
            mCallbacks = new WeakReference<>(callbacks);
        }
    }

    @Override
    public void onPackageChanged(String packageName, UserHandle user) {
        int op = PackageUpdatedTask.OP_UPDATE;
        enqueueModelUpdateTask(new PackageUpdatedTask(op, user, packageName));
    }

    @Override
    public void onPackageRemoved(String packageName, UserHandle user) {
        onPackagesRemoved(user, packageName);
    }

    public void onPackagesRemoved(UserHandle user, String... packages) {
        int op = PackageUpdatedTask.OP_REMOVE;
        enqueueModelUpdateTask(new PackageUpdatedTask(op, user, packages));
    }

    @Override
    public void onPackageAdded(String packageName, UserHandle user) {
        int op = PackageUpdatedTask.OP_ADD;
        enqueueModelUpdateTask(new PackageUpdatedTask(op, user, packageName));
    }

    @Override
    public void onPackagesAvailable(String[] packageNames, UserHandle user,
            boolean replacing) {
        enqueueModelUpdateTask(
                new PackageUpdatedTask(PackageUpdatedTask.OP_UPDATE, user, packageNames));
    }

    @Override
    public void onPackagesUnavailable(String[] packageNames, UserHandle user,
            boolean replacing) {
        if (!replacing) {
            enqueueModelUpdateTask(new PackageUpdatedTask(
                    PackageUpdatedTask.OP_UNAVAILABLE, user, packageNames));
        }
    }

    @Override
    public void onPackagesSuspended(String[] packageNames, UserHandle user) {
        enqueueModelUpdateTask(new PackageUpdatedTask(
                PackageUpdatedTask.OP_SUSPEND, user, packageNames));
    }

    @Override
    public void onPackagesUnsuspended(String[] packageNames, UserHandle user) {
        enqueueModelUpdateTask(new PackageUpdatedTask(
                PackageUpdatedTask.OP_UNSUSPEND, user, packageNames));
    }

    @Override
    public void onShortcutsChanged(String packageName, List<ShortcutInfoCompat> shortcuts,
            UserHandle user) {
        enqueueModelUpdateTask(new ShortcutsChangedTask(packageName, shortcuts, user, true));
    }

    public void updatePinnedShortcuts(String packageName, List<ShortcutInfoCompat> shortcuts,
            UserHandle user) {
        enqueueModelUpdateTask(new ShortcutsChangedTask(packageName, shortcuts, user, false));
    }

    /**
     * Call from the handler for ACTION_PACKAGE_ADDED, ACTION_PACKAGE_REMOVED and
     * ACTION_PACKAGE_CHANGED.
     */
    @Override
    public void onReceive(Context context, Intent intent) {
        if (DEBUG_RECEIVER) Log.d(TAG, "onReceive intent=" + intent);

        final String action = intent.getAction();
        if (Intent.ACTION_LOCALE_CHANGED.equals(action)) {
            // If we have changed locale we need to clear out the labels in all apps/workspace.
            forceReload();
        } else if (Intent.ACTION_MANAGED_PROFILE_ADDED.equals(action)
                || Intent.ACTION_MANAGED_PROFILE_REMOVED.equals(action)) {
            UserManagerCompat.getInstance(context).enableAndResetCache();
            forceReload();
        } else if (Intent.ACTION_MANAGED_PROFILE_AVAILABLE.equals(action) ||
                Intent.ACTION_MANAGED_PROFILE_UNAVAILABLE.equals(action) ||
                Intent.ACTION_MANAGED_PROFILE_UNLOCKED.equals(action)) {
            UserHandle user = intent.getParcelableExtra(Intent.EXTRA_USER);
            if (user != null) {
                if (Intent.ACTION_MANAGED_PROFILE_AVAILABLE.equals(action) ||
                        Intent.ACTION_MANAGED_PROFILE_UNAVAILABLE.equals(action)) {
                    enqueueModelUpdateTask(new PackageUpdatedTask(
                            PackageUpdatedTask.OP_USER_AVAILABILITY_CHANGE, user));
                }

                // ACTION_MANAGED_PROFILE_UNAVAILABLE sends the profile back to locked mode, so
                // we need to run the state change task again.
                if (Intent.ACTION_MANAGED_PROFILE_UNAVAILABLE.equals(action) ||
                        Intent.ACTION_MANAGED_PROFILE_UNLOCKED.equals(action)) {
                    enqueueModelUpdateTask(new UserLockStateChangedTask(user));
                }
            }
        } else if (Intent.ACTION_WALLPAPER_CHANGED.equals(action)) {
            ExtractionUtils.startColorExtractionServiceIfNecessary(context);
        }
    }

    /**
     * Reloads the workspace items from the DB and re-binds the workspace. This should generally
     * not be called as DB updates are automatically followed by UI update
     */
    public void forceReload() {
        synchronized (mLock) {
            // Stop any existing loaders first, so they don't set mModelLoaded to true later
            stopLoaderLocked();
            mModelLoaded = false;
        }

        // Do this here because if the launcher activity is running it will be restarted.
        // If it's not running startLoaderFromBackground will merely tell it that it needs
        // to reload.
        startLoaderFromBackground();
    }

    /**
     * When the launcher is in the background, it's possible for it to miss paired
     * configuration changes.  So whenever we trigger the loader from the background
     * tell the launcher that it needs to re-run the loader when it comes back instead
     * of doing it now.
     */
    public void startLoaderFromBackground() {
        Callbacks callbacks = getCallback();
        if (callbacks != null) {
            // Only actually run the loader if they're not paused.
            if (!callbacks.setLoadOnResume()) {
                startLoader(callbacks.getCurrentWorkspaceScreen());
            }
        }
    }

    /**
     * If there is already a loader task running, tell it to stop.
     */
    private void stopLoaderLocked() {
        LoaderTask oldTask = mLoaderTask;
        if (oldTask != null) {
            oldTask.stopLocked();
        }
    }

    public boolean isCurrentCallbacks(Callbacks callbacks) {
        return (mCallbacks != null && mCallbacks.get() == callbacks);
    }

    /**
     * Starts the loader. Tries to bind {@params synchronousBindPage} synchronously if possible.
     * @return true if the page could be bound synchronously.
     */
    public boolean startLoader(int synchronousBindPage) {
        // Enable queue before starting loader. It will get disabled in Launcher#finishBindingItems
        InstallShortcutReceiver.enableInstallQueue();
        synchronized (mLock) {
            // Don't bother to start the thread if we know it's not going to do anything
            if (mCallbacks != null && mCallbacks.get() != null) {
                final Callbacks oldCallbacks = mCallbacks.get();
                // Clear any pending bind-runnables from the synchronized load process.
                runOnMainThread(new Runnable() {
                    public void run() {
                        oldCallbacks.clearPendingBinds();
                    }
                });

                // If there is already one running, tell it to stop.
                stopLoaderLocked();
                mLoaderTask = new LoaderTask(mApp.getContext(), synchronousBindPage);
                if (synchronousBindPage != PagedView.INVALID_RESTORE_PAGE
                        && mModelLoaded && !mIsLoaderTaskRunning) {
                    mLoaderTask.runBindSynchronousPage(synchronousBindPage);
                    return true;
                } else {
                    sWorkerThread.setPriority(Thread.NORM_PRIORITY);
                    sWorker.post(mLoaderTask);
                }
            }
        }
        return false;
    }

    public void stopLoader() {
        synchronized (mLock) {
            if (mLoaderTask != null) {
                mLoaderTask.stopLocked();
            }
        }
    }

    /**
     * Loads the workspace screen ids in an ordered list.
     */
    public static ArrayList<Long> loadWorkspaceScreensDb(Context context) {
        final ContentResolver contentResolver = context.getContentResolver();
        final Uri screensUri = LauncherSettings.WorkspaceScreens.CONTENT_URI;

        // Get screens ordered by rank.
        return LauncherDbUtils.getScreenIdsFromCursor(contentResolver.query(
                screensUri, null, null, null, LauncherSettings.WorkspaceScreens.SCREEN_RANK));
    }

    /**
     * Runnable for the thread that loads the contents of the launcher:
     *   - workspace icons
     *   - widgets
     *   - all apps icons
     *   - deep shortcuts within apps
     */
    private class LoaderTask implements Runnable {
        private Context mContext;
        private int mPageToBindFirst;

        @Thunk boolean mIsLoadingAndBindingWorkspace;
        private boolean mStopped;
        @Thunk boolean mLoadAndBindStepFinished;

        LoaderTask(Context context, int pageToBindFirst) {
            mContext = context;
            mPageToBindFirst = pageToBindFirst;
        }

        private void waitForIdle() {
            // Wait until the either we're stopped or the other threads are done.
            // This way we don't start loading all apps until the workspace has settled
            // down.
            synchronized (LoaderTask.this) {
                final long workspaceWaitTime = DEBUG_LOADERS ? SystemClock.uptimeMillis() : 0;

                mHandler.postIdle(new Runnable() {
                        public void run() {
                            synchronized (LoaderTask.this) {
                                mLoadAndBindStepFinished = true;
                                if (DEBUG_LOADERS) {
                                    Log.d(TAG, "done with previous binding step");
                                }
                                LoaderTask.this.notify();
                            }
                        }
                    });

                while (!mStopped && !mLoadAndBindStepFinished) {
                    try {
                        // Just in case mFlushingWorkerThread changes but we aren't woken up,
                        // wait no longer than 1sec at a time
                        this.wait(1000);
                    } catch (InterruptedException ex) {
                        // Ignore
                    }
                }
                if (DEBUG_LOADERS) {
                    Log.d(TAG, "waited "
                            + (SystemClock.uptimeMillis()-workspaceWaitTime)
                            + "ms for previous step to finish binding");
                }
            }
        }

        void runBindSynchronousPage(int synchronousBindPage) {
            if (synchronousBindPage == PagedView.INVALID_RESTORE_PAGE) {
                // Ensure that we have a valid page index to load synchronously
                throw new RuntimeException("Should not call runBindSynchronousPage() without " +
                        "valid page index");
            }
            if (!mModelLoaded) {
                // Ensure that we don't try and bind a specified page when the pages have not been
                // loaded already (we should load everything asynchronously in that case)
                throw new RuntimeException("Expecting AllApps and Workspace to be loaded");
            }
            synchronized (mLock) {
                if (mIsLoaderTaskRunning) {
                    // Ensure that we are never running the background loading at this point since
                    // we also touch the background collections
                    throw new RuntimeException("Error! Background loading is already running");
                }
            }

            // XXX: Throw an exception if we are already loading (since we touch the worker thread
            //      data structures, we can't allow any other thread to touch that data, but because
            //      this call is synchronous, we can get away with not locking).

            // The LauncherModel is static in the LauncherAppState and mHandler may have queued
            // operations from the previous activity.  We need to ensure that all queued operations
            // are executed before any synchronous binding work is done.
            mHandler.flush();

            // Divide the set of loaded items into those that we are binding synchronously, and
            // everything else that is to be bound normally (asynchronously).
            bindWorkspace(synchronousBindPage);
            // XXX: For now, continue posting the binding of AllApps as there are other issues that
            //      arise from that.
            onlyBindAllApps();

            bindDeepShortcuts();
        }

        private void verifyNotStopped() throws CancellationException {
            synchronized (LoaderTask.this) {
                if (mStopped) {
                    throw new CancellationException("Loader stopped");
                }
            }
        }

        public void run() {
            synchronized (mLock) {
                if (mStopped) {
                    return;
                }
                mIsLoaderTaskRunning = true;
            }

            try {
                if (DEBUG_LOADERS) Log.d(TAG, "step 1.1: loading workspace");
                // Set to false in bindWorkspace()
                mIsLoadingAndBindingWorkspace = true;
                loadWorkspace();

                verifyNotStopped();
                if (DEBUG_LOADERS) Log.d(TAG, "step 1.2: bind workspace workspace");
                bindWorkspace(mPageToBindFirst);

                // Take a break
                if (DEBUG_LOADERS) Log.d(TAG, "step 1 completed, wait for idle");
                waitForIdle();
                verifyNotStopped();

                // second step
                if (DEBUG_LOADERS) Log.d(TAG, "step 2.1: loading all apps");
                loadAllApps();

                verifyNotStopped();
                if (DEBUG_LOADERS) Log.d(TAG, "step 2.2: Update icon cache");
                updateIconCache();

                // Take a break
                if (DEBUG_LOADERS) Log.d(TAG, "step 2 completed, wait for idle");
                waitForIdle();
                verifyNotStopped();

                // third step
                if (DEBUG_LOADERS) Log.d(TAG, "step 3.1: loading deep shortcuts");
                loadDeepShortcuts();

                verifyNotStopped();
                if (DEBUG_LOADERS) Log.d(TAG, "step 3.2: bind deep shortcuts");
                bindDeepShortcuts();

                // Take a break
                if (DEBUG_LOADERS) Log.d(TAG, "step 3 completed, wait for idle");
                waitForIdle();
                verifyNotStopped();

                // fourth step
                if (DEBUG_LOADERS) Log.d(TAG, "step 4.1: loading widgets");
                refreshAndBindWidgetsAndShortcuts(getCallback(), false /* bindFirst */,
                        null /* packageUser */);

                synchronized (mLock) {
                    // Everything loaded bind the data.
                    mModelLoaded = true;
                    mHasLoaderCompletedOnce = true;
                }
            } catch (CancellationException e) {
              // Loader stopped, ignore
            } finally {
                // Clear out this reference, otherwise we end up holding it until all of the
                // callback runnables are done.
                mContext = null;

                synchronized (mLock) {
                    // If we are still the last one to be scheduled, remove ourselves.
                    if (mLoaderTask == this) {
                        mLoaderTask = null;
                    }
                    mIsLoaderTaskRunning = false;
                }
            }
        }

        public void stopLocked() {
            synchronized (LoaderTask.this) {
                mStopped = true;
                this.notify();
            }
        }

        /**
         * Gets the callbacks object.  If we've been stopped, or if the launcher object
         * has somehow been garbage collected, return null instead.  Pass in the Callbacks
         * object that was around when the deferred message was scheduled, and if there's
         * a new Callbacks object around then also return null.  This will save us from
         * calling onto it with data that will be ignored.
         */
        Callbacks tryGetCallbacks(Callbacks oldCallbacks) {
            synchronized (mLock) {
                if (mStopped) {
                    return null;
                }

                if (mCallbacks == null) {
                    return null;
                }

                final Callbacks callbacks = mCallbacks.get();
                if (callbacks != oldCallbacks) {
                    return null;
                }
                if (callbacks == null) {
                    Log.w(TAG, "no mCallbacks");
                    return null;
                }

                return callbacks;
            }
        }

        private void loadWorkspace() {
            if (LauncherAppState.PROFILE_STARTUP) {
                Trace.beginSection("Loading Workspace");
            }

            final Context context = mContext;
            final ContentResolver contentResolver = context.getContentResolver();
            final PackageManagerHelper pmHelper = new PackageManagerHelper(context);
            final boolean isSafeMode = pmHelper.isSafeMode();
            final LauncherAppsCompat launcherApps = LauncherAppsCompat.getInstance(context);
            final DeepShortcutManager shortcutManager = DeepShortcutManager.getInstance(context);
            final boolean isSdCardReady = Utilities.isBootCompleted();
            final MultiHashMap<UserHandle, String> pendingPackages = new MultiHashMap<>();

            boolean clearDb = false;
            try {
                ImportDataTask.performImportIfPossible(context);
            } catch (Exception e) {
                // Migration failed. Clear workspace.
                clearDb = true;
            }

            if (!clearDb && GridSizeMigrationTask.ENABLED &&
                    !GridSizeMigrationTask.migrateGridIfNeeded(mContext)) {
                // Migration failed. Clear workspace.
                clearDb = true;
            }

            if (clearDb) {
                Log.d(TAG, "loadWorkspace: resetting launcher database");
                LauncherSettings.Settings.call(contentResolver,
                        LauncherSettings.Settings.METHOD_CREATE_EMPTY_DB);
            }

            Log.d(TAG, "loadWorkspace: loading default favorites");
            LauncherSettings.Settings.call(contentResolver,
                    LauncherSettings.Settings.METHOD_LOAD_DEFAULT_FAVORITES);

            synchronized (sBgDataModel) {
                sBgDataModel.clear();

                final HashMap<String, Integer> installingPkgs = PackageInstallerCompat
                        .getInstance(mContext).updateAndGetActiveSessionCache();
                sBgDataModel.workspaceScreens.addAll(loadWorkspaceScreensDb(mContext));

                Map<ShortcutKey, ShortcutInfoCompat> shortcutKeyToPinnedShortcuts = new HashMap<>();
                final LoaderCursor c = new LoaderCursor(contentResolver.query(
                        LauncherSettings.Favorites.CONTENT_URI, null, null, null, null), mApp);

                HashMap<ComponentKey, AppWidgetProviderInfo> widgetProvidersMap = null;

                try {
                    final int appWidgetIdIndex = c.getColumnIndexOrThrow(
                            LauncherSettings.Favorites.APPWIDGET_ID);
                    final int appWidgetProviderIndex = c.getColumnIndexOrThrow(
                            LauncherSettings.Favorites.APPWIDGET_PROVIDER);
                    final int spanXIndex = c.getColumnIndexOrThrow
                            (LauncherSettings.Favorites.SPANX);
                    final int spanYIndex = c.getColumnIndexOrThrow(
                            LauncherSettings.Favorites.SPANY);
                    final int rankIndex = c.getColumnIndexOrThrow(
                            LauncherSettings.Favorites.RANK);
                    final int optionsIndex = c.getColumnIndexOrThrow(
                            LauncherSettings.Favorites.OPTIONS);

                    final LongSparseArray<UserHandle> allUsers = c.allUsers;
                    final LongSparseArray<Boolean> quietMode = new LongSparseArray<>();
                    final LongSparseArray<Boolean> unlockedUsers = new LongSparseArray<>();
                    for (UserHandle user : mUserManager.getUserProfiles()) {
                        long serialNo = mUserManager.getSerialNumberForUser(user);
                        allUsers.put(serialNo, user);
                        quietMode.put(serialNo, mUserManager.isQuietModeEnabled(user));

                        boolean userUnlocked = mUserManager.isUserUnlocked(user);

                        // We can only query for shortcuts when the user is unlocked.
                        if (userUnlocked) {
                            List<ShortcutInfoCompat> pinnedShortcuts =
                                    shortcutManager.queryForPinnedShortcuts(null, user);
                            if (shortcutManager.wasLastCallSuccess()) {
                                for (ShortcutInfoCompat shortcut : pinnedShortcuts) {
                                    shortcutKeyToPinnedShortcuts.put(ShortcutKey.fromInfo(shortcut),
                                            shortcut);
                                }
                            } else {
                                // Shortcut manager can fail due to some race condition when the
                                // lock state changes too frequently. For the purpose of the loading
                                // shortcuts, consider the user is still locked.
                                userUnlocked = false;
                            }
                        }
                        unlockedUsers.put(serialNo, userUnlocked);
                    }

                    ShortcutInfo info;
                    LauncherAppWidgetInfo appWidgetInfo;
                    Intent intent;
                    String targetPkg;

                    while (!mStopped && c.moveToNext()) {
                        try {
                            if (c.user == null) {
                                // User has been deleted, remove the item.
                                c.markDeleted("User has been deleted");
                                continue;
                            }

                            boolean allowMissingTarget = false;
                            switch (c.itemType) {
                            case LauncherSettings.Favorites.ITEM_TYPE_SHORTCUT:
                            case LauncherSettings.Favorites.ITEM_TYPE_APPLICATION:
                            case LauncherSettings.Favorites.ITEM_TYPE_DEEP_SHORTCUT:
                                intent = c.parseIntent();
                                if (intent == null) {
                                    c.markDeleted("Invalid or null intent");
                                    continue;
                                }

                                int disabledState = quietMode.get(c.serialNumber) ?
                                        ShortcutInfo.FLAG_DISABLED_QUIET_USER : 0;
                                ComponentName cn = intent.getComponent();
                                targetPkg = cn == null ? intent.getPackage() : cn.getPackageName();

                                if (!Process.myUserHandle().equals(c.user)) {
                                    if (c.itemType == LauncherSettings.Favorites.ITEM_TYPE_SHORTCUT) {
                                        c.markDeleted("Legacy shortcuts are only allowed for default user");
                                        continue;
                                    } else if (c.restoreFlag != 0) {
                                        // Don't restore items for other profiles.
                                        c.markDeleted("Restore from managed profile not supported");
                                        continue;
                                    }
                                }
                                if (TextUtils.isEmpty(targetPkg) &&
                                        c.itemType != LauncherSettings.Favorites.ITEM_TYPE_SHORTCUT) {
                                    c.markDeleted("Only legacy shortcuts can have null package");
                                    continue;
                                }

                                // If there is no target package, its an implicit intent
                                // (legacy shortcut) which is always valid
                                boolean validTarget = TextUtils.isEmpty(targetPkg) ||
                                        launcherApps.isPackageEnabledForProfile(targetPkg, c.user);

                                if (cn != null && validTarget) {
                                    // If the apk is present and the shortcut points to a specific
                                    // component.

                                    // If the component is already present
                                    if (launcherApps.isActivityEnabledForProfile(cn, c.user)) {
                                        // no special handling necessary for this item
                                        c.markRestored();
                                    } else {
                                        if (c.hasRestoreFlag(ShortcutInfo.FLAG_AUTOINTALL_ICON)) {
                                            // We allow auto install apps to have their intent
                                            // updated after an install.
                                            intent = pmHelper.getAppLaunchIntent(targetPkg, c.user);
                                            if (intent != null) {
                                                c.restoreFlag = 0;
                                                c.updater().put(
                                                        LauncherSettings.Favorites.INTENT,
                                                        intent.toUri(0)).commit();
                                                cn = intent.getComponent();
                                            } else {
                                                c.markDeleted("Unable to find a launch target");
                                                continue;
                                            }
                                        } else {
                                            // The app is installed but the component is no
                                            // longer available.
                                            c.markDeleted("Invalid component removed: " + cn);
                                            continue;
                                        }
                                    }
                                }
                                // else if cn == null => can't infer much, leave it
                                // else if !validPkg => could be restored icon or missing sd-card

                                if (!TextUtils.isEmpty(targetPkg) && !validTarget) {
                                    // Points to a valid app (superset of cn != null) but the apk
                                    // is not available.

                                    if (c.restoreFlag != 0) {
                                        // Package is not yet available but might be
                                        // installed later.
                                        FileLog.d(TAG, "package not yet restored: " + targetPkg);

                                        if (c.hasRestoreFlag(ShortcutInfo.FLAG_RESTORE_STARTED)) {
                                            // Restore has started once.
                                        } else if (installingPkgs.containsKey(targetPkg)) {
                                            // App restore has started. Update the flag
                                            c.restoreFlag |= ShortcutInfo.FLAG_RESTORE_STARTED;
                                            c.updater().commit();
                                        } else {
                                            c.markDeleted("Unrestored app removed: " + targetPkg);
                                            continue;
                                        }
                                    } else if (pmHelper.isAppOnSdcard(targetPkg, c.user)) {
                                        // Package is present but not available.
                                        disabledState |= ShortcutInfo.FLAG_DISABLED_NOT_AVAILABLE;
                                        // Add the icon on the workspace anyway.
                                        allowMissingTarget = true;
                                    } else if (!isSdCardReady) {
                                        // SdCard is not ready yet. Package might get available,
                                        // once it is ready.
                                        Log.d(TAG, "Missing pkg, will check later: " + targetPkg);
                                        pendingPackages.addToList(c.user, targetPkg);
                                        // Add the icon on the workspace anyway.
                                        allowMissingTarget = true;
                                    } else {
                                        // Do not wait for external media load anymore.
                                        c.markDeleted("Invalid package removed: " + targetPkg);
                                        continue;
                                    }
                                }

                                if (validTarget) {
                                    // The shortcut points to a valid target (either no target
                                    // or something which is ready to be used)
                                    c.markRestored();
                                }

                                boolean useLowResIcon = !c.isOnWorkspaceOrHotseat() &&
                                        c.getInt(rankIndex) >= FolderIcon.NUM_ITEMS_IN_PREVIEW;

                                if (c.restoreFlag != 0) {
                                    // Already verified above that user is same as default user
                                    info = c.getRestoredItemInfo(intent);
                                } else if (c.itemType ==
                                        LauncherSettings.Favorites.ITEM_TYPE_APPLICATION) {
                                    info = c.getAppShortcutInfo(
                                            intent, allowMissingTarget, useLowResIcon);
                                } else if (c.itemType ==
                                        LauncherSettings.Favorites.ITEM_TYPE_DEEP_SHORTCUT) {

                                    ShortcutKey key = ShortcutKey.fromIntent(intent, c.user);
                                    if (unlockedUsers.get(c.serialNumber)) {
                                        ShortcutInfoCompat pinnedShortcut =
                                                shortcutKeyToPinnedShortcuts.get(key);
                                        if (pinnedShortcut == null) {
                                            // The shortcut is no longer valid.
                                            c.markDeleted("Pinned shortcut not found");
                                            continue;
                                        }
                                        info = new ShortcutInfo(pinnedShortcut, context);
                                        info.iconBitmap = LauncherIcons
                                                .createShortcutIcon(pinnedShortcut, context);
                                        if (pmHelper.isAppSuspended(
                                                pinnedShortcut.getPackage(), info.user)) {
                                            info.isDisabled |= ShortcutInfo.FLAG_DISABLED_SUSPENDED;
                                        }
                                        intent = info.intent;
                                    } else {
                                        // Create a shortcut info in disabled mode for now.
                                        info = c.loadSimpleShortcut();
                                        info.isDisabled |= ShortcutInfo.FLAG_DISABLED_LOCKED_USER;
                                    }
                                } else { // item type == ITEM_TYPE_SHORTCUT
                                    info = c.loadSimpleShortcut();

                                    // Shortcuts are only available on the primary profile
                                    if (!TextUtils.isEmpty(targetPkg)
                                            && pmHelper.isAppSuspended(targetPkg, c.user)) {
                                        disabledState |= ShortcutInfo.FLAG_DISABLED_SUSPENDED;
                                    }

                                    // App shortcuts that used to be automatically added to Launcher
                                    // didn't always have the correct intent flags set, so do that
                                    // here
                                    if (intent.getAction() != null &&
                                        intent.getCategories() != null &&
                                        intent.getAction().equals(Intent.ACTION_MAIN) &&
                                        intent.getCategories().contains(Intent.CATEGORY_LAUNCHER)) {
                                        intent.addFlags(
                                            Intent.FLAG_ACTIVITY_NEW_TASK |
                                            Intent.FLAG_ACTIVITY_RESET_TASK_IF_NEEDED);
                                    }
                                }

                                if (info != null) {
                                    c.applyCommonProperties(info);

                                    info.intent = intent;
                                    info.rank = c.getInt(rankIndex);
                                    info.spanX = 1;
                                    info.spanY = 1;
                                    info.isDisabled |= disabledState;
                                    if (isSafeMode && !Utilities.isSystemApp(context, intent)) {
                                        info.isDisabled |= ShortcutInfo.FLAG_DISABLED_SAFEMODE;
                                    }

                                    if (c.restoreFlag != 0 && !TextUtils.isEmpty(targetPkg)) {
                                        Integer progress = installingPkgs.get(targetPkg);
                                        if (progress != null) {
                                            info.setInstallProgress(progress);
                                        } else {
                                            info.status &= ~ShortcutInfo.FLAG_INSTALL_SESSION_ACTIVE;
                                        }
                                    }

                                    c.checkAndAddItem(info, sBgDataModel);
                                } else {
                                    throw new RuntimeException("Unexpected null ShortcutInfo");
                                }
                                break;

                            case LauncherSettings.Favorites.ITEM_TYPE_FOLDER:
                                FolderInfo folderInfo = sBgDataModel.findOrMakeFolder(c.id);
                                c.applyCommonProperties(folderInfo);

                                // Do not trim the folder label, as is was set by the user.
                                folderInfo.title = c.getString(c.titleIndex);
                                folderInfo.spanX = 1;
                                folderInfo.spanY = 1;
                                folderInfo.options = c.getInt(optionsIndex);

                                // no special handling required for restored folders
                                c.markRestored();

                                c.checkAndAddItem(folderInfo, sBgDataModel);
                                break;

                            case LauncherSettings.Favorites.ITEM_TYPE_APPWIDGET:
                            case LauncherSettings.Favorites.ITEM_TYPE_CUSTOM_APPWIDGET:
                                // Read all Launcher-specific widget details
                                boolean customWidget = c.itemType ==
                                    LauncherSettings.Favorites.ITEM_TYPE_CUSTOM_APPWIDGET;

                                int appWidgetId = c.getInt(appWidgetIdIndex);
                                String savedProvider = c.getString(appWidgetProviderIndex);

                                final ComponentName component =
                                        ComponentName.unflattenFromString(savedProvider);

                                final boolean isIdValid = !c.hasRestoreFlag(
                                        LauncherAppWidgetInfo.FLAG_ID_NOT_VALID);
                                final boolean wasProviderReady = !c.hasRestoreFlag(
                                        LauncherAppWidgetInfo.FLAG_PROVIDER_NOT_READY);

                                if (widgetProvidersMap == null) {
                                    widgetProvidersMap = AppWidgetManagerCompat
                                            .getInstance(mContext).getAllProvidersMap();
                                }
                                final AppWidgetProviderInfo provider = widgetProvidersMap.get(
                                        new ComponentKey(
                                                ComponentName.unflattenFromString(savedProvider),
                                                c.user));

                                final boolean isProviderReady = isValidProvider(provider);
                                if (!isSafeMode && !customWidget &&
                                        wasProviderReady && !isProviderReady) {
                                    c.markDeleted(
                                            "Deleting widget that isn't installed anymore: "
                                            + provider);
                                } else {
                                    if (isProviderReady) {
                                        appWidgetInfo = new LauncherAppWidgetInfo(appWidgetId,
                                                provider.provider);

                                        // The provider is available. So the widget is either
                                        // available or not available. We do not need to track
                                        // any future restore updates.
                                        int status = c.restoreFlag &
                                                ~LauncherAppWidgetInfo.FLAG_RESTORE_STARTED;
                                        if (!wasProviderReady) {
                                            // If provider was not previously ready, update the
                                            // status and UI flag.

                                            // Id would be valid only if the widget restore broadcast was received.
                                            if (isIdValid) {
                                                status |= LauncherAppWidgetInfo.FLAG_UI_NOT_READY;
                                            } else {
                                                status &= ~LauncherAppWidgetInfo
                                                        .FLAG_PROVIDER_NOT_READY;
                                            }
                                        }
                                        appWidgetInfo.restoreStatus = status;
                                    } else {
                                        Log.v(TAG, "Widget restore pending id=" + c.id
                                                + " appWidgetId=" + appWidgetId
                                                + " status =" + c.restoreFlag);
                                        appWidgetInfo = new LauncherAppWidgetInfo(appWidgetId,
                                                component);
                                        appWidgetInfo.restoreStatus = c.restoreFlag;
                                        Integer installProgress = installingPkgs.get(component.getPackageName());

                                        if (c.hasRestoreFlag(LauncherAppWidgetInfo.FLAG_RESTORE_STARTED)) {
                                            // Restore has started once.
                                        } else if (installProgress != null) {
                                            // App restore has started. Update the flag
                                            appWidgetInfo.restoreStatus |=
                                                    LauncherAppWidgetInfo.FLAG_RESTORE_STARTED;
                                        } else if (!isSafeMode) {
                                            c.markDeleted("Unrestored widget removed: " + component);
                                            continue;
                                        }

                                        appWidgetInfo.installProgress =
                                                installProgress == null ? 0 : installProgress;
                                    }
                                    if (appWidgetInfo.hasRestoreFlag(
                                            LauncherAppWidgetInfo.FLAG_DIRECT_CONFIG)) {
                                        appWidgetInfo.bindOptions = c.parseIntent();
                                    }

                                    c.applyCommonProperties(appWidgetInfo);
                                    appWidgetInfo.spanX = c.getInt(spanXIndex);
                                    appWidgetInfo.spanY = c.getInt(spanYIndex);
                                    appWidgetInfo.user = c.user;

                                    if (!c.isOnWorkspaceOrHotseat()) {
                                        c.markDeleted("Widget found where container != " +
                                                "CONTAINER_DESKTOP nor CONTAINER_HOTSEAT - ignoring!");
                                        continue;
                                    }

                                    if (!customWidget) {
                                        String providerName =
                                                appWidgetInfo.providerName.flattenToString();
                                        if (!providerName.equals(savedProvider) ||
                                                (appWidgetInfo.restoreStatus != c.restoreFlag)) {
                                            c.updater()
                                                    .put(LauncherSettings.Favorites.APPWIDGET_PROVIDER,
                                                            providerName)
                                                    .put(LauncherSettings.Favorites.RESTORED,
                                                            appWidgetInfo.restoreStatus)
                                                    .commit();
                                        }
                                    }
                                    c.checkAndAddItem(appWidgetInfo, sBgDataModel);
                                }
                                break;
                            }
                        } catch (Exception e) {
                            Log.e(TAG, "Desktop items loading interrupted", e);
                        }
                    }
                } finally {
                    Utilities.closeSilently(c);
                }

                // Break early if we've stopped loading
                if (mStopped) {
                    sBgDataModel.clear();
                    return;
                }

                // Remove dead items
                if (c.commitDeleted()) {
                    // Remove any empty folder
                    ArrayList<Long> deletedFolderIds = (ArrayList<Long>) LauncherSettings.Settings
                            .call(contentResolver,
                                    LauncherSettings.Settings.METHOD_DELETE_EMPTY_FOLDERS)
                            .getSerializable(LauncherSettings.Settings.EXTRA_VALUE);
                    for (long folderId : deletedFolderIds) {
                        sBgDataModel.workspaceItems.remove(sBgDataModel.folders.get(folderId));
                        sBgDataModel.folders.remove(folderId);
                        sBgDataModel.itemsIdMap.remove(folderId);
                    }

                    // Remove any ghost widgets
                    LauncherSettings.Settings.call(contentResolver,
                            LauncherSettings.Settings.METHOD_REMOVE_GHOST_WIDGETS);
                }

                // Unpin shortcuts that don't exist on the workspace.
                HashSet<ShortcutKey> pendingShortcuts =
                        InstallShortcutReceiver.getPendingShortcuts(context);
                for (ShortcutKey key : shortcutKeyToPinnedShortcuts.keySet()) {
                    MutableInt numTimesPinned = sBgDataModel.pinnedShortcutCounts.get(key);
                    if ((numTimesPinned == null || numTimesPinned.value == 0)
                            && !pendingShortcuts.contains(key)) {
                        // Shortcut is pinned but doesn't exist on the workspace; unpin it.
                        shortcutManager.unpinShortcut(key);
                    }
                }

                // Sort all the folder items and make sure the first 3 items are high resolution.
                for (FolderInfo folder : sBgDataModel.folders) {
                    Collections.sort(folder.contents, Folder.ITEM_POS_COMPARATOR);
                    int pos = 0;
                    for (ShortcutInfo info : folder.contents) {
                        if (info.usingLowResIcon &&
                                info.itemType == LauncherSettings.Favorites.ITEM_TYPE_APPLICATION) {
                            mIconCache.getTitleAndIcon(info, false);
                        }
                        pos ++;
                        if (pos >= FolderIcon.NUM_ITEMS_IN_PREVIEW) {
                            break;
                        }
                    }
                }

                c.commitRestoredItems();
                if (!isSdCardReady && !pendingPackages.isEmpty()) {
                    context.registerReceiver(
                            new SdCardAvailableReceiver(
                                    LauncherModel.this, mContext, pendingPackages),
                            new IntentFilter(Intent.ACTION_BOOT_COMPLETED),
                            null,
                            sWorker);
                }

                // Remove any empty screens
                ArrayList<Long> unusedScreens = new ArrayList<>(sBgDataModel.workspaceScreens);
                for (ItemInfo item: sBgDataModel.itemsIdMap) {
                    long screenId = item.screenId;
                    if (item.container == LauncherSettings.Favorites.CONTAINER_DESKTOP &&
                            unusedScreens.contains(screenId)) {
                        unusedScreens.remove(screenId);
                    }
                }

                // If there are any empty screens remove them, and update.
                if (unusedScreens.size() != 0) {
                    sBgDataModel.workspaceScreens.removeAll(unusedScreens);
                    updateWorkspaceScreenOrder(context, sBgDataModel.workspaceScreens);
                }
            }
            if (LauncherAppState.PROFILE_STARTUP) {
                Trace.endSection();
            }
        }

        /** Filters the set of items who are directly or indirectly (via another container) on the
         * specified screen. */
        private void filterCurrentWorkspaceItems(long currentScreenId,
                ArrayList<ItemInfo> allWorkspaceItems,
                ArrayList<ItemInfo> currentScreenItems,
                ArrayList<ItemInfo> otherScreenItems) {
            // Purge any null ItemInfos
            Iterator<ItemInfo> iter = allWorkspaceItems.iterator();
            while (iter.hasNext()) {
                ItemInfo i = iter.next();
                if (i == null) {
                    iter.remove();
                }
            }

            // Order the set of items by their containers first, this allows use to walk through the
            // list sequentially, build up a list of containers that are in the specified screen,
            // as well as all items in those containers.
            Set<Long> itemsOnScreen = new HashSet<Long>();
            Collections.sort(allWorkspaceItems, new Comparator<ItemInfo>() {
                @Override
                public int compare(ItemInfo lhs, ItemInfo rhs) {
                    return Utilities.longCompare(lhs.container, rhs.container);
                }
            });
            for (ItemInfo info : allWorkspaceItems) {
                if (info.container == LauncherSettings.Favorites.CONTAINER_DESKTOP) {
                    if (info.screenId == currentScreenId) {
                        currentScreenItems.add(info);
                        itemsOnScreen.add(info.id);
                    } else {
                        otherScreenItems.add(info);
                    }
                } else if (info.container == LauncherSettings.Favorites.CONTAINER_HOTSEAT) {
                    currentScreenItems.add(info);
                    itemsOnScreen.add(info.id);
                } else {
                    if (itemsOnScreen.contains(info.container)) {
                        currentScreenItems.add(info);
                        itemsOnScreen.add(info.id);
                    } else {
                        otherScreenItems.add(info);
                    }
                }
            }
        }

        /** Filters the set of widgets which are on the specified screen. */
        private void filterCurrentAppWidgets(long currentScreenId,
                ArrayList<LauncherAppWidgetInfo> appWidgets,
                ArrayList<LauncherAppWidgetInfo> currentScreenWidgets,
                ArrayList<LauncherAppWidgetInfo> otherScreenWidgets) {

            for (LauncherAppWidgetInfo widget : appWidgets) {
                if (widget == null) continue;
                if (widget.container == LauncherSettings.Favorites.CONTAINER_DESKTOP &&
                        widget.screenId == currentScreenId) {
                    currentScreenWidgets.add(widget);
                } else {
                    otherScreenWidgets.add(widget);
                }
            }
        }

        /** Sorts the set of items by hotseat, workspace (spatially from top to bottom, left to
         * right) */
        private void sortWorkspaceItemsSpatially(ArrayList<ItemInfo> workspaceItems) {
            final InvariantDeviceProfile profile = mApp.getInvariantDeviceProfile();
            final int screenCols = profile.numColumns;
            final int screenCellCount = profile.numColumns * profile.numRows;
            Collections.sort(workspaceItems, new Comparator<ItemInfo>() {
                @Override
                public int compare(ItemInfo lhs, ItemInfo rhs) {
                    if (lhs.container == rhs.container) {
                        // Within containers, order by their spatial position in that container
                        switch ((int) lhs.container) {
                            case LauncherSettings.Favorites.CONTAINER_DESKTOP: {
                                long lr = (lhs.screenId * screenCellCount +
                                        lhs.cellY * screenCols + lhs.cellX);
                                long rr = (rhs.screenId * screenCellCount +
                                        rhs.cellY * screenCols + rhs.cellX);
                                return Utilities.longCompare(lr, rr);
                            }
                            case LauncherSettings.Favorites.CONTAINER_HOTSEAT: {
                                // We currently use the screen id as the rank
                                return Utilities.longCompare(lhs.screenId, rhs.screenId);
                            }
                            default:
                                if (ProviderConfig.IS_DOGFOOD_BUILD) {
                                    throw new RuntimeException("Unexpected container type when " +
                                            "sorting workspace items.");
                                }
                                return 0;
                        }
                    } else {
                        // Between containers, order by hotseat, desktop
                        return Utilities.longCompare(lhs.container, rhs.container);
                    }
                }
            });
        }

        private void bindWorkspaceScreens(final Callbacks oldCallbacks,
                final ArrayList<Long> orderedScreens) {
            final Runnable r = new Runnable() {
                @Override
                public void run() {
                    Callbacks callbacks = tryGetCallbacks(oldCallbacks);
                    if (callbacks != null) {
                        callbacks.bindScreens(orderedScreens);
                    }
                }
            };
            runOnMainThread(r);
        }

        private void bindWorkspaceItems(final Callbacks oldCallbacks,
                final ArrayList<ItemInfo> workspaceItems,
                final ArrayList<LauncherAppWidgetInfo> appWidgets,
                final Executor executor) {

            // Bind the workspace items
            int N = workspaceItems.size();
            for (int i = 0; i < N; i += ITEMS_CHUNK) {
                final int start = i;
                final int chunkSize = (i+ITEMS_CHUNK <= N) ? ITEMS_CHUNK : (N-i);
                final Runnable r = new Runnable() {
                    @Override
                    public void run() {
                        Callbacks callbacks = tryGetCallbacks(oldCallbacks);
                        if (callbacks != null) {
                            callbacks.bindItems(workspaceItems, start, start+chunkSize,
                                    false);
                        }
                    }
                };
                executor.execute(r);
            }

            // Bind the widgets, one at a time
            N = appWidgets.size();
            for (int i = 0; i < N; i++) {
                final LauncherAppWidgetInfo widget = appWidgets.get(i);
                final Runnable r = new Runnable() {
                    public void run() {
                        Callbacks callbacks = tryGetCallbacks(oldCallbacks);
                        if (callbacks != null) {
                            callbacks.bindAppWidget(widget);
                        }
                    }
                };
                executor.execute(r);
            }
        }

        /**
         * Binds all loaded data to actual views on the main thread.
         */
        private void bindWorkspace(int synchronizeBindPage) {
            final long t = SystemClock.uptimeMillis();
            Runnable r;

            // Don't use these two variables in any of the callback runnables.
            // Otherwise we hold a reference to them.
            final Callbacks oldCallbacks = mCallbacks.get();
            if (oldCallbacks == null) {
                // This launcher has exited and nobody bothered to tell us.  Just bail.
                Log.w(TAG, "LoaderTask running with no launcher");
                return;
            }

            // Save a copy of all the bg-thread collections
            ArrayList<ItemInfo> workspaceItems = new ArrayList<>();
            ArrayList<LauncherAppWidgetInfo> appWidgets = new ArrayList<>();
            ArrayList<Long> orderedScreenIds = new ArrayList<>();

            synchronized (sBgDataModel) {
                workspaceItems.addAll(sBgDataModel.workspaceItems);
                appWidgets.addAll(sBgDataModel.appWidgets);
                orderedScreenIds.addAll(sBgDataModel.workspaceScreens);
            }

            final int currentScreen;
            {
                int currScreen = synchronizeBindPage != PagedView.INVALID_RESTORE_PAGE
                        ? synchronizeBindPage : oldCallbacks.getCurrentWorkspaceScreen();
                if (currScreen >= orderedScreenIds.size()) {
                    // There may be no workspace screens (just hotseat items and an empty page).
                    currScreen = PagedView.INVALID_RESTORE_PAGE;
                }
                currentScreen = currScreen;
            }
            final boolean validFirstPage = currentScreen >= 0;
            final long currentScreenId =
                    validFirstPage ? orderedScreenIds.get(currentScreen) : INVALID_SCREEN_ID;

            // Separate the items that are on the current screen, and all the other remaining items
            ArrayList<ItemInfo> currentWorkspaceItems = new ArrayList<>();
            ArrayList<ItemInfo> otherWorkspaceItems = new ArrayList<>();
            ArrayList<LauncherAppWidgetInfo> currentAppWidgets = new ArrayList<>();
            ArrayList<LauncherAppWidgetInfo> otherAppWidgets = new ArrayList<>();

            filterCurrentWorkspaceItems(currentScreenId, workspaceItems, currentWorkspaceItems,
                    otherWorkspaceItems);
            filterCurrentAppWidgets(currentScreenId, appWidgets, currentAppWidgets,
                    otherAppWidgets);
            sortWorkspaceItemsSpatially(currentWorkspaceItems);
            sortWorkspaceItemsSpatially(otherWorkspaceItems);

            // Tell the workspace that we're about to start binding items
            r = new Runnable() {
                public void run() {
                    Callbacks callbacks = tryGetCallbacks(oldCallbacks);
                    if (callbacks != null) {
                        callbacks.clearPendingBinds();
                        callbacks.startBinding();
                    }
                }
            };
            runOnMainThread(r);

            bindWorkspaceScreens(oldCallbacks, orderedScreenIds);

            Executor mainExecutor = new DeferredMainThreadExecutor();
            // Load items on the current page.
            bindWorkspaceItems(oldCallbacks, currentWorkspaceItems, currentAppWidgets, mainExecutor);

            // In case of validFirstPage, only bind the first screen, and defer binding the
            // remaining screens after first onDraw (and an optional the fade animation whichever
            // happens later).
            // This ensures that the first screen is immediately visible (eg. during rotation)
            // In case of !validFirstPage, bind all pages one after other.
            final Executor deferredExecutor =
                    validFirstPage ? new ViewOnDrawExecutor(mHandler) : mainExecutor;

            mainExecutor.execute(new Runnable() {
                @Override
                public void run() {
                    Callbacks callbacks = tryGetCallbacks(oldCallbacks);
                    if (callbacks != null) {
                        callbacks.finishFirstPageBind(
                                validFirstPage ? (ViewOnDrawExecutor) deferredExecutor : null);
                    }
                }
            });

            bindWorkspaceItems(oldCallbacks, otherWorkspaceItems, otherAppWidgets, deferredExecutor);

            // Tell the workspace that we're done binding items
            r = new Runnable() {
                public void run() {
                    Callbacks callbacks = tryGetCallbacks(oldCallbacks);
                    if (callbacks != null) {
                        callbacks.finishBindingItems();
                    }

                    mIsLoadingAndBindingWorkspace = false;

                    // Run all the bind complete runnables after workspace is bound.
                    if (!mBindCompleteRunnables.isEmpty()) {
                        synchronized (mBindCompleteRunnables) {
                            for (final Runnable r : mBindCompleteRunnables) {
                                runOnWorkerThread(r);
                            }
                            mBindCompleteRunnables.clear();
                        }
                    }

                    // If we're profiling, ensure this is the last thing in the queue.
                    if (DEBUG_LOADERS) {
                        Log.d(TAG, "bound workspace in "
                            + (SystemClock.uptimeMillis()-t) + "ms");
                    }

                }
            };
            deferredExecutor.execute(r);

            if (validFirstPage) {
                r = new Runnable() {
                    public void run() {
                        Callbacks callbacks = tryGetCallbacks(oldCallbacks);
                        if (callbacks != null) {
                            // We are loading synchronously, which means, some of the pages will be
                            // bound after first draw. Inform the callbacks that page binding is
                            // not complete, and schedule the remaining pages.
                            if (currentScreen != PagedView.INVALID_RESTORE_PAGE) {
                                callbacks.onPageBoundSynchronously(currentScreen);
                            }
                            callbacks.executeOnNextDraw((ViewOnDrawExecutor) deferredExecutor);
                        }
                    }
                };
                runOnMainThread(r);
            }
        }

        private void updateIconCache() {
            // Ignore packages which have a promise icon.
            HashSet<String> packagesToIgnore = new HashSet<>();
            synchronized (sBgDataModel) {
                for (ItemInfo info : sBgDataModel.itemsIdMap) {
                    if (info instanceof ShortcutInfo) {
                        ShortcutInfo si = (ShortcutInfo) info;
                        if (si.isPromise() && si.getTargetComponent() != null) {
                            packagesToIgnore.add(si.getTargetComponent().getPackageName());
                        }
                    } else if (info instanceof LauncherAppWidgetInfo) {
                        LauncherAppWidgetInfo lawi = (LauncherAppWidgetInfo) info;
                        if (lawi.hasRestoreFlag(LauncherAppWidgetInfo.FLAG_PROVIDER_NOT_READY)) {
                            packagesToIgnore.add(lawi.providerName.getPackageName());
                        }
                    }
                }
            }
            mIconCache.updateDbIcons(packagesToIgnore);
        }

        private void onlyBindAllApps() {
            final Callbacks oldCallbacks = mCallbacks.get();
            if (oldCallbacks == null) {
                // This launcher has exited and nobody bothered to tell us.  Just bail.
                Log.w(TAG, "LoaderTask running with no launcher (onlyBindAllApps)");
                return;
            }

            // shallow copy
            @SuppressWarnings("unchecked")
            final ArrayList<AppInfo> list
                    = (ArrayList<AppInfo>) mBgAllAppsList.data.clone();
            Runnable r = new Runnable() {
                public void run() {
                    final long t = SystemClock.uptimeMillis();
                    final Callbacks callbacks = tryGetCallbacks(oldCallbacks);
                    if (callbacks != null) {
                        callbacks.bindAllApplications(list);
                    }
                    if (DEBUG_LOADERS) {
                        Log.d(TAG, "bound all " + list.size() + " apps from cache in "
                                + (SystemClock.uptimeMillis() - t) + "ms");
                    }
                }
            };
            runOnMainThread(r);
        }

        private void scheduleManagedHeuristicRunnable(final ManagedProfileHeuristic heuristic,
                final UserHandleCompat user, final List<LauncherActivityInfoCompat> apps) {
            if (heuristic != null) {
                // Assume the app lists now is updated.
                mIsManagedHeuristicAppsUpdated = false;
                final Runnable managedHeuristicRunnable = new Runnable() {
                    @Override
                    public void run() {
                        if (mIsManagedHeuristicAppsUpdated) {
                            // If app list is updated, we need to reschedule it otherwise old app
                            // list will override everything in processUserApps().
                            sWorker.post(new Runnable() {
                                public void run() {
                                    final List<LauncherActivityInfoCompat> updatedApps =
                                            mLauncherApps.getActivityList(null, user);
                                    scheduleManagedHeuristicRunnable(heuristic, user,
                                            updatedApps);
                                }
                            });
                        } else {
                            heuristic.processUserApps(apps);
                        }
                    }
                };
                runOnMainThread(new Runnable() {
                    @Override
                    public void run() {
                        // Check isLoadingWorkspace on the UI thread, as it is updated on the UI
                        // thread.
                        if (mIsLoadingAndBindingWorkspace) {
                            synchronized (mBindCompleteRunnables) {
                                mBindCompleteRunnables.add(managedHeuristicRunnable);
                            }
                        } else {
                            runOnWorkerThread(managedHeuristicRunnable);
                        }
                    }
                });
            }
        }

        private void loadAllApps() {
            final long loadTime = DEBUG_LOADERS ? SystemClock.uptimeMillis() : 0;

            final Callbacks oldCallbacks = mCallbacks.get();
            if (oldCallbacks == null) {
                // This launcher has exited and nobody bothered to tell us.  Just bail.
                Log.w(TAG, "LoaderTask running with no launcher (loadAllApps)");
                return;
            }

            final List<UserHandle> profiles = mUserManager.getUserProfiles();

            // Clear the list of apps
            mBgAllAppsList.clear();
            for (UserHandle user : profiles) {
                // Query for the set of apps
                final long qiaTime = DEBUG_LOADERS ? SystemClock.uptimeMillis() : 0;
                final List<LauncherActivityInfo> apps = mLauncherApps.getActivityList(null, user);
                if (DEBUG_LOADERS) {
                    Log.d(TAG, "getActivityList took "
                            + (SystemClock.uptimeMillis()-qiaTime) + "ms for user " + user);
                    Log.d(TAG, "getActivityList got " + apps.size() + " apps for user " + user);
                }
                // Fail if we don't have any apps
                // TODO: Fix this. Only fail for the current user.
                if (apps == null || apps.isEmpty()) {
                    return;
                }
                boolean quietMode = mUserManager.isQuietModeEnabled(user);
                // Create the ApplicationInfos
                for (int i = 0; i < apps.size(); i++) {
                    LauncherActivityInfo app = apps.get(i);
                    // This builds the icon bitmaps.
                    mBgAllAppsList.add(new AppInfo(app, user, quietMode), app);
                }
                final ManagedProfileHeuristic heuristic = ManagedProfileHeuristic.get(mContext, user);
                if (heuristic != null) {
                    scheduleManagedHeuristicRunnable(heuristic, user, apps);
                }
            }
            // Huh? Shouldn't this be inside the Runnable below?
            final ArrayList<AppInfo> added = mBgAllAppsList.added;
            mBgAllAppsList.added = new ArrayList<AppInfo>();

            // Post callback on main thread
            mHandler.post(new Runnable() {
                public void run() {

                    final long bindTime = SystemClock.uptimeMillis();
                    final Callbacks callbacks = tryGetCallbacks(oldCallbacks);
                    if (callbacks != null) {
                        callbacks.bindAllApplications(added);
                        if (DEBUG_LOADERS) {
                            Log.d(TAG, "bound " + added.size() + " apps in "
                                    + (SystemClock.uptimeMillis() - bindTime) + "ms");
                        }
                    } else {
                        Log.i(TAG, "not binding apps: no Launcher activity");
                    }
                }
            });
            // Cleanup any data stored for a deleted user.
            ManagedProfileHeuristic.processAllUsers(profiles, mContext);
            if (DEBUG_LOADERS) {
                Log.d(TAG, "Icons processed in "
                        + (SystemClock.uptimeMillis() - loadTime) + "ms");
            }
        }

        private void loadDeepShortcuts() {
            if (!mModelLoaded) {
                sBgDataModel.deepShortcutMap.clear();
                DeepShortcutManager shortcutManager = DeepShortcutManager.getInstance(mContext);
                mHasShortcutHostPermission = shortcutManager.hasHostPermission();
                if (mHasShortcutHostPermission) {
                    for (UserHandle user : mUserManager.getUserProfiles()) {
                        if (mUserManager.isUserUnlocked(user)) {
                            List<ShortcutInfoCompat> shortcuts =
                                    shortcutManager.queryForAllShortcuts(user);
                            sBgDataModel.updateDeepShortcutMap(null, user, shortcuts);
                        }
                    }
                }
            }
        }
    }

    public void bindDeepShortcuts() {
        final MultiHashMap<ComponentKey, String> shortcutMapCopy =
                sBgDataModel.deepShortcutMap.clone();
        Runnable r = new Runnable() {
            @Override
            public void run() {
                Callbacks callbacks = getCallback();
                if (callbacks != null) {
                    callbacks.bindDeepShortcutMap(shortcutMapCopy);
                }
            }
        };
        runOnMainThread(r);
    }

    /**
     * Refreshes the cached shortcuts if the shortcut permission has changed.
     * Current implementation simply reloads the workspace, but it can be optimized to
     * use partial updates similar to {@link UserManagerCompat}
     */
    public void refreshShortcutsIfRequired() {
        if (Utilities.ATLEAST_NOUGAT_MR1) {
            sWorker.removeCallbacks(mShortcutPermissionCheckRunnable);
            sWorker.post(mShortcutPermissionCheckRunnable);
        }
    }

    /**
     * Called when the icons for packages have been updated in the icon cache.
     */
    public void onPackageIconsUpdated(HashSet<String> updatedPackages, UserHandle user) {
        // If any package icon has changed (app was updated while launcher was dead),
        // update the corresponding shortcuts.
        enqueueModelUpdateTask(new CacheDataUpdatedTask(
                CacheDataUpdatedTask.OP_CACHE_UPDATE, user, updatedPackages));
    }

    void enqueueModelUpdateTask(BaseModelUpdateTask task) {
        if (!mModelLoaded && mLoaderTask == null) {
            if (DEBUG_LOADERS) {
                Log.d(TAG, "enqueueModelUpdateTask Ignoring task since loader is pending=" + task);
            }
            return;
        }
        task.init(this);
        runOnWorkerThread(task);
    }

    /**
     * A task to be executed on the current callbacks on the UI thread.
     * If there is no current callbacks, the task is ignored.
     */
    public interface CallbackTask {

        void execute(Callbacks callbacks);
    }

    /**
     * A runnable which changes/updates the data model of the launcher based on certain events.
     */
    public static abstract class BaseModelUpdateTask implements Runnable {

        private LauncherModel mModel;
        private DeferredHandler mUiHandler;

        /* package private */
        void init(LauncherModel model) {
            mModel = model;
            mUiHandler = mModel.mHandler;
        }

        @Override
        public void run() {
            if (!mModel.mHasLoaderCompletedOnce) {
                // Loader has not yet run.
                return;
            }
<<<<<<< HEAD
            mIsManagedHeuristicAppsUpdated = true;
            final Context context = mApp.getContext();

            final String[] packages = mPackages;
            final int N = packages.length;
            FlagOp flagOp = FlagOp.NO_OP;
            StringFilter pkgFilter = StringFilter.of(new HashSet<>(Arrays.asList(packages)));
            switch (mOp) {
                case OP_ADD: {
                    for (int i=0; i<N; i++) {
                        if (DEBUG_LOADERS) Log.d(TAG, "mAllAppsList.addPackage " + packages[i]);
                        mIconCache.updateIconsForPkg(packages[i], mUser);
                        mBgAllAppsList.addPackage(context, packages[i], mUser);
                    }

                    ManagedProfileHeuristic heuristic = ManagedProfileHeuristic.get(context, mUser);
                    if (heuristic != null) {
                        heuristic.processPackageAdd(mPackages);
                    }
                    break;
                }
                case OP_UPDATE:
                    for (int i=0; i<N; i++) {
                        if (DEBUG_LOADERS) Log.d(TAG, "mAllAppsList.updatePackage " + packages[i]);
                        mIconCache.updateIconsForPkg(packages[i], mUser);
                        mBgAllAppsList.updatePackage(context, packages[i], mUser);
                        mApp.getWidgetCache().removePackage(packages[i], mUser);
                    }
                    // Since package was just updated, the target must be available now.
                    flagOp = FlagOp.removeFlag(ShortcutInfo.FLAG_DISABLED_NOT_AVAILABLE);
                    break;
                case OP_REMOVE: {
                    ManagedProfileHeuristic heuristic = ManagedProfileHeuristic.get(context, mUser);
                    if (heuristic != null) {
                        heuristic.processPackageRemoved(mPackages);
                    }
                    for (int i=0; i<N; i++) {
                        if (DEBUG_LOADERS) Log.d(TAG, "mAllAppsList.removePackage " + packages[i]);
                        mIconCache.removeIconsForPkg(packages[i], mUser);
                    }
                    // Fall through
                }
                case OP_UNAVAILABLE:
                    for (int i=0; i<N; i++) {
                        if (DEBUG_LOADERS) Log.d(TAG, "mAllAppsList.removePackage " + packages[i]);
                        mBgAllAppsList.removePackage(packages[i], mUser);
                        mApp.getWidgetCache().removePackage(packages[i], mUser);
                    }
                    flagOp = FlagOp.addFlag(ShortcutInfo.FLAG_DISABLED_NOT_AVAILABLE);
                    break;
                case OP_SUSPEND:
                case OP_UNSUSPEND:
                    flagOp = mOp == OP_SUSPEND ?
                            FlagOp.addFlag(ShortcutInfo.FLAG_DISABLED_SUSPENDED) :
                                    FlagOp.removeFlag(ShortcutInfo.FLAG_DISABLED_SUSPENDED);
                    if (DEBUG_LOADERS) Log.d(TAG, "mAllAppsList.(un)suspend " + N);
                    mBgAllAppsList.updatePackageFlags(pkgFilter, mUser, flagOp);
                    break;
                case OP_USER_AVAILABILITY_CHANGE:
                    flagOp = UserManagerCompat.getInstance(context).isQuietModeEnabled(mUser)
                            ? FlagOp.addFlag(ShortcutInfo.FLAG_DISABLED_QUIET_USER)
                            : FlagOp.removeFlag(ShortcutInfo.FLAG_DISABLED_QUIET_USER);
                    // We want to update all packages for this user.
                    pkgFilter = StringFilter.matchesAll();
                    mBgAllAppsList.updatePackageFlags(pkgFilter, mUser, flagOp);
                    break;
            }

            ArrayList<AppInfo> added = null;
            ArrayList<AppInfo> modified = null;
            final ArrayList<AppInfo> removedApps = new ArrayList<AppInfo>();

            if (mBgAllAppsList.added.size() > 0) {
                added = new ArrayList<>(mBgAllAppsList.added);
                mBgAllAppsList.added.clear();
            }
            if (mBgAllAppsList.modified.size() > 0) {
                modified = new ArrayList<>(mBgAllAppsList.modified);
                mBgAllAppsList.modified.clear();
            }
            if (mBgAllAppsList.removed.size() > 0) {
                removedApps.addAll(mBgAllAppsList.removed);
                mBgAllAppsList.removed.clear();
            }

            final HashMap<ComponentName, AppInfo> addedOrUpdatedApps = new HashMap<>();

            if (added != null) {
                addAppsToAllApps(context, added);
                for (AppInfo ai : added) {
                    addedOrUpdatedApps.put(ai.componentName, ai);
                }
            }

            if (modified != null) {
                final Callbacks callbacks = getCallback();
                final ArrayList<AppInfo> modifiedFinal = modified;
                for (AppInfo ai : modified) {
                    addedOrUpdatedApps.put(ai.componentName, ai);
                }

                mHandler.post(new Runnable() {
                    public void run() {
                        Callbacks cb = getCallback();
                        if (callbacks == cb && cb != null) {
                            callbacks.bindAppsUpdated(modifiedFinal);
                        }
                    }
                });
            }

            // Update shortcut infos
            if (mOp == OP_ADD || flagOp != FlagOp.NO_OP) {
                final ArrayList<ShortcutInfo> updatedShortcuts = new ArrayList<ShortcutInfo>();
                final ArrayList<ShortcutInfo> removedShortcuts = new ArrayList<ShortcutInfo>();
                final ArrayList<LauncherAppWidgetInfo> widgets = new ArrayList<LauncherAppWidgetInfo>();

                synchronized (sBgLock) {
                    for (ItemInfo info : sBgItemsIdMap) {
                        if (info instanceof ShortcutInfo && mUser.equals(info.user)) {
                            ShortcutInfo si = (ShortcutInfo) info;
                            boolean infoUpdated = false;
                            boolean shortcutUpdated = false;

                            // Update shortcuts which use iconResource.
                            if ((si.iconResource != null)
                                    && pkgFilter.matches(si.iconResource.packageName)) {
                                Bitmap icon = Utilities.createIconBitmap(
                                        si.iconResource.packageName,
                                        si.iconResource.resourceName, context);
                                if (icon != null) {
                                    si.setIcon(icon);
                                    si.usingFallbackIcon = false;
                                    infoUpdated = true;
                                }
                            }

                            ComponentName cn = si.getTargetComponent();
                            if (cn != null && pkgFilter.matches(cn.getPackageName())) {
                                AppInfo appInfo = addedOrUpdatedApps.get(cn);

                                if (si.isPromise()) {
                                    if (si.hasStatusFlag(ShortcutInfo.FLAG_AUTOINTALL_ICON)) {
                                        // Auto install icon
                                        PackageManager pm = context.getPackageManager();
                                        ResolveInfo matched = pm.resolveActivity(
                                                new Intent(Intent.ACTION_MAIN)
                                                .setComponent(cn).addCategory(Intent.CATEGORY_LAUNCHER),
                                                PackageManager.MATCH_DEFAULT_ONLY);
                                        if (matched == null) {
                                            // Try to find the best match activity.
                                            Intent intent = pm.getLaunchIntentForPackage(
                                                    cn.getPackageName());
                                            if (intent != null) {
                                                cn = intent.getComponent();
                                                appInfo = addedOrUpdatedApps.get(cn);
                                            }

                                            if ((intent == null) || (appInfo == null)) {
                                                removedShortcuts.add(si);
                                                continue;
                                            }
                                            si.promisedIntent = intent;
                                        }
                                    }

                                    // Restore the shortcut.
                                    if (appInfo != null) {
                                        si.flags = appInfo.flags;
                                    }

                                    si.intent = si.promisedIntent;
                                    si.promisedIntent = null;
                                    si.status = ShortcutInfo.DEFAULT;
                                    infoUpdated = true;
                                    si.updateIcon(mIconCache);
                                }

                                if (appInfo != null && Intent.ACTION_MAIN.equals(si.intent.getAction())
                                        && si.itemType == LauncherSettings.Favorites.ITEM_TYPE_APPLICATION) {
                                    si.updateIcon(mIconCache);
                                    si.title = Utilities.trim(appInfo.title);
                                    si.contentDescription = appInfo.contentDescription;
                                    infoUpdated = true;
                                }

                                int oldDisabledFlags = si.isDisabled;
                                si.isDisabled = flagOp.apply(si.isDisabled);
                                if (si.isDisabled != oldDisabledFlags) {
                                    shortcutUpdated = true;
                                }
                            }

                            if (infoUpdated || shortcutUpdated) {
                                updatedShortcuts.add(si);
                            }
                            if (infoUpdated) {
                                updateItemInDatabase(context, si);
                            }
                        } else if (info instanceof LauncherAppWidgetInfo && mOp == OP_ADD) {
                            LauncherAppWidgetInfo widgetInfo = (LauncherAppWidgetInfo) info;
                            if (mUser.equals(widgetInfo.user)
                                    && widgetInfo.hasRestoreFlag(LauncherAppWidgetInfo.FLAG_PROVIDER_NOT_READY)
                                    && pkgFilter.matches(widgetInfo.providerName.getPackageName())) {
                                widgetInfo.restoreStatus &=
                                        ~LauncherAppWidgetInfo.FLAG_PROVIDER_NOT_READY &
                                        ~LauncherAppWidgetInfo.FLAG_RESTORE_STARTED;

                                // adding this flag ensures that launcher shows 'click to setup'
                                // if the widget has a config activity. In case there is no config
                                // activity, it will be marked as 'restored' during bind.
                                widgetInfo.restoreStatus |= LauncherAppWidgetInfo.FLAG_UI_NOT_READY;

                                widgets.add(widgetInfo);
                                updateItemInDatabase(context, widgetInfo);
                            }
                        }
                    }
                }

                bindUpdatedShortcuts(updatedShortcuts, removedShortcuts, mUser);
                if (!removedShortcuts.isEmpty()) {
                    deleteItemsFromDatabase(context, removedShortcuts);
                }
=======
            execute(mModel.mApp, sBgDataModel, mModel.mBgAllAppsList);
        }
>>>>>>> 5cfde85c

        /**
         * Execute the actual task. Called on the worker thread.
         */
        public abstract void execute(
                LauncherAppState app, BgDataModel dataModel, AllAppsList apps);

        /**
         * Schedules a {@param task} to be executed on the current callbacks.
         */
        public final void scheduleCallbackTask(final CallbackTask task) {
            final Callbacks callbacks = mModel.getCallback();
            mUiHandler.post(new Runnable() {
                public void run() {
                    Callbacks cb = mModel.getCallback();
                    if (callbacks == cb && cb != null) {
                        task.execute(callbacks);
                    }
                }
            });
        }

        public ModelWriter getModelWriter() {
            // Updates from model task, do not deal with icon position in hotseat.
            return mModel.getWriter(false /* hasVerticalHotseat */);
        }
    }

    public void updateAndBindShortcutInfo(final ShortcutInfo si, final ShortcutInfoCompat info) {
        updateAndBindShortcutInfo(new Provider<ShortcutInfo>() {
            @Override
            public ShortcutInfo get() {
                si.updateFromDeepShortcutInfo(info, mApp.getContext());
                si.iconBitmap = LauncherIcons.createShortcutIcon(info, mApp.getContext());
                return si;
            }
        });
    }

    /**
     * Utility method to update a shortcut on the background thread.
     */
    public void updateAndBindShortcutInfo(final Provider<ShortcutInfo> shortcutProvider) {
        enqueueModelUpdateTask(new ExtendedModelTask() {
            @Override
            public void execute(LauncherAppState app, BgDataModel dataModel, AllAppsList apps) {
                ShortcutInfo info = shortcutProvider.get();
                ArrayList<ShortcutInfo> update = new ArrayList<>();
                update.add(info);
                bindUpdatedShortcuts(update, info.user);
            }
        });
    }

    private void bindWidgetsModel(final Callbacks callbacks) {
        final MultiHashMap<PackageItemInfo, WidgetItem> widgets
                = mBgWidgetsModel.getWidgetsMap().clone();
        mHandler.post(new Runnable() {
            @Override
            public void run() {
                Callbacks cb = getCallback();
                if (callbacks == cb && cb != null) {
                    callbacks.bindAllWidgets(widgets);
                }
            }
        });
    }

    public void refreshAndBindWidgetsAndShortcuts(final Callbacks callbacks,
            final boolean bindFirst, @Nullable final PackageUserKey packageUser) {
        runOnWorkerThread(new Runnable() {
            @Override
            public void run() {
                if (bindFirst && !mBgWidgetsModel.isEmpty()) {
                    bindWidgetsModel(callbacks);
                }
                ArrayList<WidgetItem> widgets = mBgWidgetsModel.update(
                        mApp.getContext(), packageUser);
                bindWidgetsModel(callbacks);

                // update the Widget entries inside DB on the worker thread.
                mApp.getWidgetCache().removeObsoletePreviews(widgets, packageUser);
            }
        });
    }

    static boolean isValidProvider(AppWidgetProviderInfo provider) {
        return (provider != null) && (provider.provider != null)
                && (provider.provider.getPackageName() != null);
    }

    public void dumpState(String prefix, FileDescriptor fd, PrintWriter writer, String[] args) {
        if (args.length > 0 && TextUtils.equals(args[0], "--all")) {
            writer.println(prefix + "All apps list: size=" + mBgAllAppsList.data.size());
            for (AppInfo info : mBgAllAppsList.data) {
                writer.println(prefix + "   title=\"" + info.title + "\" iconBitmap=" + info.iconBitmap
                        + " componentName=" + info.componentName.getPackageName());
            }
        }
        sBgDataModel.dump(prefix, fd, writer, args);
    }

    public Callbacks getCallback() {
        return mCallbacks != null ? mCallbacks.get() : null;
    }

    /**
     * @return {@link FolderInfo} if its already loaded.
     */
    public FolderInfo findFolderById(Long folderId) {
        synchronized (sBgDataModel) {
            return sBgDataModel.folders.get(folderId);
        }
    }

    @Thunk class DeferredMainThreadExecutor implements Executor {

        @Override
        public void execute(Runnable command) {
            runOnMainThread(command);
        }
    }

    /**
     * @return the looper for the worker thread which can be used to start background tasks.
     */
    public static Looper getWorkerLooper() {
        return sWorkerThread.getLooper();
    }
}<|MERGE_RESOLUTION|>--- conflicted
+++ resolved
@@ -1673,7 +1673,7 @@
         }
 
         private void scheduleManagedHeuristicRunnable(final ManagedProfileHeuristic heuristic,
-                final UserHandleCompat user, final List<LauncherActivityInfoCompat> apps) {
+                final UserHandle user, final List<LauncherActivityInfo> apps) {
             if (heuristic != null) {
                 // Assume the app lists now is updated.
                 mIsManagedHeuristicAppsUpdated = false;
@@ -1685,7 +1685,7 @@
                             // list will override everything in processUserApps().
                             sWorker.post(new Runnable() {
                                 public void run() {
-                                    final List<LauncherActivityInfoCompat> updatedApps =
+                                    final List<LauncherActivityInfo> updatedApps =
                                             mLauncherApps.getActivityList(null, user);
                                     scheduleManagedHeuristicRunnable(heuristic, user,
                                             updatedApps);
@@ -1877,235 +1877,8 @@
                 // Loader has not yet run.
                 return;
             }
-<<<<<<< HEAD
-            mIsManagedHeuristicAppsUpdated = true;
-            final Context context = mApp.getContext();
-
-            final String[] packages = mPackages;
-            final int N = packages.length;
-            FlagOp flagOp = FlagOp.NO_OP;
-            StringFilter pkgFilter = StringFilter.of(new HashSet<>(Arrays.asList(packages)));
-            switch (mOp) {
-                case OP_ADD: {
-                    for (int i=0; i<N; i++) {
-                        if (DEBUG_LOADERS) Log.d(TAG, "mAllAppsList.addPackage " + packages[i]);
-                        mIconCache.updateIconsForPkg(packages[i], mUser);
-                        mBgAllAppsList.addPackage(context, packages[i], mUser);
-                    }
-
-                    ManagedProfileHeuristic heuristic = ManagedProfileHeuristic.get(context, mUser);
-                    if (heuristic != null) {
-                        heuristic.processPackageAdd(mPackages);
-                    }
-                    break;
-                }
-                case OP_UPDATE:
-                    for (int i=0; i<N; i++) {
-                        if (DEBUG_LOADERS) Log.d(TAG, "mAllAppsList.updatePackage " + packages[i]);
-                        mIconCache.updateIconsForPkg(packages[i], mUser);
-                        mBgAllAppsList.updatePackage(context, packages[i], mUser);
-                        mApp.getWidgetCache().removePackage(packages[i], mUser);
-                    }
-                    // Since package was just updated, the target must be available now.
-                    flagOp = FlagOp.removeFlag(ShortcutInfo.FLAG_DISABLED_NOT_AVAILABLE);
-                    break;
-                case OP_REMOVE: {
-                    ManagedProfileHeuristic heuristic = ManagedProfileHeuristic.get(context, mUser);
-                    if (heuristic != null) {
-                        heuristic.processPackageRemoved(mPackages);
-                    }
-                    for (int i=0; i<N; i++) {
-                        if (DEBUG_LOADERS) Log.d(TAG, "mAllAppsList.removePackage " + packages[i]);
-                        mIconCache.removeIconsForPkg(packages[i], mUser);
-                    }
-                    // Fall through
-                }
-                case OP_UNAVAILABLE:
-                    for (int i=0; i<N; i++) {
-                        if (DEBUG_LOADERS) Log.d(TAG, "mAllAppsList.removePackage " + packages[i]);
-                        mBgAllAppsList.removePackage(packages[i], mUser);
-                        mApp.getWidgetCache().removePackage(packages[i], mUser);
-                    }
-                    flagOp = FlagOp.addFlag(ShortcutInfo.FLAG_DISABLED_NOT_AVAILABLE);
-                    break;
-                case OP_SUSPEND:
-                case OP_UNSUSPEND:
-                    flagOp = mOp == OP_SUSPEND ?
-                            FlagOp.addFlag(ShortcutInfo.FLAG_DISABLED_SUSPENDED) :
-                                    FlagOp.removeFlag(ShortcutInfo.FLAG_DISABLED_SUSPENDED);
-                    if (DEBUG_LOADERS) Log.d(TAG, "mAllAppsList.(un)suspend " + N);
-                    mBgAllAppsList.updatePackageFlags(pkgFilter, mUser, flagOp);
-                    break;
-                case OP_USER_AVAILABILITY_CHANGE:
-                    flagOp = UserManagerCompat.getInstance(context).isQuietModeEnabled(mUser)
-                            ? FlagOp.addFlag(ShortcutInfo.FLAG_DISABLED_QUIET_USER)
-                            : FlagOp.removeFlag(ShortcutInfo.FLAG_DISABLED_QUIET_USER);
-                    // We want to update all packages for this user.
-                    pkgFilter = StringFilter.matchesAll();
-                    mBgAllAppsList.updatePackageFlags(pkgFilter, mUser, flagOp);
-                    break;
-            }
-
-            ArrayList<AppInfo> added = null;
-            ArrayList<AppInfo> modified = null;
-            final ArrayList<AppInfo> removedApps = new ArrayList<AppInfo>();
-
-            if (mBgAllAppsList.added.size() > 0) {
-                added = new ArrayList<>(mBgAllAppsList.added);
-                mBgAllAppsList.added.clear();
-            }
-            if (mBgAllAppsList.modified.size() > 0) {
-                modified = new ArrayList<>(mBgAllAppsList.modified);
-                mBgAllAppsList.modified.clear();
-            }
-            if (mBgAllAppsList.removed.size() > 0) {
-                removedApps.addAll(mBgAllAppsList.removed);
-                mBgAllAppsList.removed.clear();
-            }
-
-            final HashMap<ComponentName, AppInfo> addedOrUpdatedApps = new HashMap<>();
-
-            if (added != null) {
-                addAppsToAllApps(context, added);
-                for (AppInfo ai : added) {
-                    addedOrUpdatedApps.put(ai.componentName, ai);
-                }
-            }
-
-            if (modified != null) {
-                final Callbacks callbacks = getCallback();
-                final ArrayList<AppInfo> modifiedFinal = modified;
-                for (AppInfo ai : modified) {
-                    addedOrUpdatedApps.put(ai.componentName, ai);
-                }
-
-                mHandler.post(new Runnable() {
-                    public void run() {
-                        Callbacks cb = getCallback();
-                        if (callbacks == cb && cb != null) {
-                            callbacks.bindAppsUpdated(modifiedFinal);
-                        }
-                    }
-                });
-            }
-
-            // Update shortcut infos
-            if (mOp == OP_ADD || flagOp != FlagOp.NO_OP) {
-                final ArrayList<ShortcutInfo> updatedShortcuts = new ArrayList<ShortcutInfo>();
-                final ArrayList<ShortcutInfo> removedShortcuts = new ArrayList<ShortcutInfo>();
-                final ArrayList<LauncherAppWidgetInfo> widgets = new ArrayList<LauncherAppWidgetInfo>();
-
-                synchronized (sBgLock) {
-                    for (ItemInfo info : sBgItemsIdMap) {
-                        if (info instanceof ShortcutInfo && mUser.equals(info.user)) {
-                            ShortcutInfo si = (ShortcutInfo) info;
-                            boolean infoUpdated = false;
-                            boolean shortcutUpdated = false;
-
-                            // Update shortcuts which use iconResource.
-                            if ((si.iconResource != null)
-                                    && pkgFilter.matches(si.iconResource.packageName)) {
-                                Bitmap icon = Utilities.createIconBitmap(
-                                        si.iconResource.packageName,
-                                        si.iconResource.resourceName, context);
-                                if (icon != null) {
-                                    si.setIcon(icon);
-                                    si.usingFallbackIcon = false;
-                                    infoUpdated = true;
-                                }
-                            }
-
-                            ComponentName cn = si.getTargetComponent();
-                            if (cn != null && pkgFilter.matches(cn.getPackageName())) {
-                                AppInfo appInfo = addedOrUpdatedApps.get(cn);
-
-                                if (si.isPromise()) {
-                                    if (si.hasStatusFlag(ShortcutInfo.FLAG_AUTOINTALL_ICON)) {
-                                        // Auto install icon
-                                        PackageManager pm = context.getPackageManager();
-                                        ResolveInfo matched = pm.resolveActivity(
-                                                new Intent(Intent.ACTION_MAIN)
-                                                .setComponent(cn).addCategory(Intent.CATEGORY_LAUNCHER),
-                                                PackageManager.MATCH_DEFAULT_ONLY);
-                                        if (matched == null) {
-                                            // Try to find the best match activity.
-                                            Intent intent = pm.getLaunchIntentForPackage(
-                                                    cn.getPackageName());
-                                            if (intent != null) {
-                                                cn = intent.getComponent();
-                                                appInfo = addedOrUpdatedApps.get(cn);
-                                            }
-
-                                            if ((intent == null) || (appInfo == null)) {
-                                                removedShortcuts.add(si);
-                                                continue;
-                                            }
-                                            si.promisedIntent = intent;
-                                        }
-                                    }
-
-                                    // Restore the shortcut.
-                                    if (appInfo != null) {
-                                        si.flags = appInfo.flags;
-                                    }
-
-                                    si.intent = si.promisedIntent;
-                                    si.promisedIntent = null;
-                                    si.status = ShortcutInfo.DEFAULT;
-                                    infoUpdated = true;
-                                    si.updateIcon(mIconCache);
-                                }
-
-                                if (appInfo != null && Intent.ACTION_MAIN.equals(si.intent.getAction())
-                                        && si.itemType == LauncherSettings.Favorites.ITEM_TYPE_APPLICATION) {
-                                    si.updateIcon(mIconCache);
-                                    si.title = Utilities.trim(appInfo.title);
-                                    si.contentDescription = appInfo.contentDescription;
-                                    infoUpdated = true;
-                                }
-
-                                int oldDisabledFlags = si.isDisabled;
-                                si.isDisabled = flagOp.apply(si.isDisabled);
-                                if (si.isDisabled != oldDisabledFlags) {
-                                    shortcutUpdated = true;
-                                }
-                            }
-
-                            if (infoUpdated || shortcutUpdated) {
-                                updatedShortcuts.add(si);
-                            }
-                            if (infoUpdated) {
-                                updateItemInDatabase(context, si);
-                            }
-                        } else if (info instanceof LauncherAppWidgetInfo && mOp == OP_ADD) {
-                            LauncherAppWidgetInfo widgetInfo = (LauncherAppWidgetInfo) info;
-                            if (mUser.equals(widgetInfo.user)
-                                    && widgetInfo.hasRestoreFlag(LauncherAppWidgetInfo.FLAG_PROVIDER_NOT_READY)
-                                    && pkgFilter.matches(widgetInfo.providerName.getPackageName())) {
-                                widgetInfo.restoreStatus &=
-                                        ~LauncherAppWidgetInfo.FLAG_PROVIDER_NOT_READY &
-                                        ~LauncherAppWidgetInfo.FLAG_RESTORE_STARTED;
-
-                                // adding this flag ensures that launcher shows 'click to setup'
-                                // if the widget has a config activity. In case there is no config
-                                // activity, it will be marked as 'restored' during bind.
-                                widgetInfo.restoreStatus |= LauncherAppWidgetInfo.FLAG_UI_NOT_READY;
-
-                                widgets.add(widgetInfo);
-                                updateItemInDatabase(context, widgetInfo);
-                            }
-                        }
-                    }
-                }
-
-                bindUpdatedShortcuts(updatedShortcuts, removedShortcuts, mUser);
-                if (!removedShortcuts.isEmpty()) {
-                    deleteItemsFromDatabase(context, removedShortcuts);
-                }
-=======
             execute(mModel.mApp, sBgDataModel, mModel.mBgAllAppsList);
         }
->>>>>>> 5cfde85c
 
         /**
          * Execute the actual task. Called on the worker thread.
