--- conflicted
+++ resolved
@@ -78,7 +78,6 @@
     private static final String RESTRICTION_PACKAGE_NAME = "workspace.configuration.package.name";
 
     @Thunk LauncherProviderChangeListener mListener;
-<<<<<<< HEAD
 
     /**
      * {@link Uri} triggered at any registered {@link android.database.ContentObserver} when
@@ -88,10 +87,7 @@
     static final Uri CONTENT_APPWIDGET_RESET_URI =
             Uri.parse("content://" + AUTHORITY + "/appWidgetReset");
 
-    @Thunk DatabaseHelper mOpenHelper;
-=======
     protected DatabaseHelper mOpenHelper;
->>>>>>> 4707e2b6
 
     @Override
     public boolean onCreate() {
