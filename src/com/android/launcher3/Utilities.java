/*
 * Copyright (C) 2008 The Android Open Source Project
 *
 * Licensed under the Apache License, Version 2.0 (the "License");
 * you may not use this file except in compliance with the License.
 * You may obtain a copy of the License at
 *
 *      http://www.apache.org/licenses/LICENSE-2.0
 *
 * Unless required by applicable law or agreed to in writing, software
 * distributed under the License is distributed on an "AS IS" BASIS,
 * WITHOUT WARRANTIES OR CONDITIONS OF ANY KIND, either express or implied.
 * See the License for the specific language governing permissions and
 * limitations under the License.
 */

package com.android.launcher3;

import android.app.Activity;
import android.content.ActivityNotFoundException;
import android.content.Context;
import android.content.Intent;
import android.content.res.Resources;
import android.graphics.*;
import android.graphics.drawable.BitmapDrawable;
import android.graphics.drawable.Drawable;
import android.graphics.drawable.PaintDrawable;
import android.util.DisplayMetrics;
import android.util.Log;
import android.view.View;
import android.widget.Toast;

import java.util.ArrayList;

/**
 * Various utilities shared amongst the Launcher's classes.
 */
public final class Utilities {
    private static final String TAG = "Launcher.Utilities";

    private static int sIconWidth = -1;
    private static int sIconHeight = -1;
    public static int sIconTextureWidth = -1;
    public static int sIconTextureHeight = -1;

    private static final Paint sBlurPaint = new Paint();
    private static final Paint sGlowColorPressedPaint = new Paint();
    private static final Paint sGlowColorFocusedPaint = new Paint();
    private static final Paint sDisabledPaint = new Paint();
    private static final Rect sOldBounds = new Rect();
    private static final Canvas sCanvas = new Canvas();

    static {
        sCanvas.setDrawFilter(new PaintFlagsDrawFilter(Paint.DITHER_FLAG,
                Paint.FILTER_BITMAP_FLAG));
    }
    static int sColors[] = { 0xffff0000, 0xff00ff00, 0xff0000ff };
    static int sColorIndex = 0;


    // To turn on these properties, type
    // adb shell setprop log.tag.PROPERTY_NAME [VERBOSE | SUPPRESS]
    static final String FORCE_ENABLE_ROTATION_PROPERTY = "launcher_force_rotate";
    public static boolean sForceEnableRotation = isPropertyEnabled(FORCE_ENABLE_ROTATION_PROPERTY);

    /**
     * Returns a FastBitmapDrawable with the icon, accurately sized.
     */
    static Drawable createIconDrawable(Bitmap icon) {
        FastBitmapDrawable d = new FastBitmapDrawable(icon);
        d.setFilterBitmap(true);
        resizeIconDrawable(d);
        return d;
    }

    /**
     * Resizes an icon drawable to the correct icon size.
     */
    static void resizeIconDrawable(Drawable icon) {
        icon.setBounds(0, 0, sIconTextureWidth, sIconTextureHeight);
    }

    private static boolean isPropertyEnabled(String propertyName) {
        return Log.isLoggable(propertyName, Log.VERBOSE);
    }

    public static boolean isRotationEnabled(Context c) {
        boolean enableRotation = sForceEnableRotation ||
                c.getResources().getBoolean(R.bool.allow_rotation);
        return enableRotation;
    }

    /**
     * Returns a bitmap suitable for the all apps view. Used to convert pre-ICS
     * icon bitmaps that are stored in the database (which were 74x74 pixels at hdpi size)
     * to the proper size (48dp)
     */
    static Bitmap createIconBitmap(Bitmap icon, Context context) {
        int textureWidth = sIconTextureWidth;
        int textureHeight = sIconTextureHeight;
        int sourceWidth = icon.getWidth();
        int sourceHeight = icon.getHeight();
        if (sourceWidth > textureWidth && sourceHeight > textureHeight) {
            // Icon is bigger than it should be; clip it (solves the GB->ICS migration case)
            return Bitmap.createBitmap(icon,
                    (sourceWidth - textureWidth) / 2,
                    (sourceHeight - textureHeight) / 2,
                    textureWidth, textureHeight);
        } else if (sourceWidth == textureWidth && sourceHeight == textureHeight) {
            // Icon is the right size, no need to change it
            return icon;
        } else {
            // Icon is too small, render to a larger bitmap
            final Resources resources = context.getResources();
            return createIconBitmap(new BitmapDrawable(resources, icon), context);
        }
    }

    static Bitmap createIconBitmap(Drawable icon, Context context) {
        return createIconBitmap(icon, context, null, null, null, 1f);
    }

    /**
     * Returns a bitmap suitable for the all apps view.
     */
<<<<<<< HEAD
    static Bitmap createIconBitmap(Drawable icon, Context context, Drawable iconBack,
            Drawable iconMask, Drawable iconUpon, float scale) {
=======
    public static Bitmap createIconBitmap(Drawable icon, Context context) {
>>>>>>> aebea1b0
        synchronized (sCanvas) { // we share the statics :-(
            if (sIconWidth == -1) {
                initStatics(context);
            }

            int width = sIconWidth;
            int height = sIconHeight;

            if (icon instanceof PaintDrawable) {
                PaintDrawable painter = (PaintDrawable) icon;
                painter.setIntrinsicWidth(width);
                painter.setIntrinsicHeight(height);
            } else if (icon instanceof BitmapDrawable) {
                // Ensure the bitmap has a density.
                BitmapDrawable bitmapDrawable = (BitmapDrawable) icon;
                Bitmap bitmap = bitmapDrawable.getBitmap();
                if (bitmap.getDensity() == Bitmap.DENSITY_NONE) {
                    bitmapDrawable.setTargetDensity(context.getResources().getDisplayMetrics());
                }
            }
            int sourceWidth = icon.getIntrinsicWidth();
            int sourceHeight = icon.getIntrinsicHeight();
            if (sourceWidth > 0 && sourceHeight > 0) {
                // Scale the icon proportionally to the icon dimensions
                final float ratio = (float) sourceWidth / sourceHeight;
                if (sourceWidth > sourceHeight) {
                    height = (int) (width / ratio);
                } else if (sourceHeight > sourceWidth) {
                    width = (int) (height * ratio);
                }
            }

            // no intrinsic size --> use default size
            int textureWidth = sIconTextureWidth;
            int textureHeight = sIconTextureHeight;

            Bitmap bitmap = Bitmap.createBitmap(textureWidth, textureHeight,
                    Bitmap.Config.ARGB_8888);
            final Canvas canvas = sCanvas;
            canvas.setBitmap(bitmap);

            final int left = (textureWidth-width) / 2;
            final int top = (textureHeight-height) / 2;

            @SuppressWarnings("all") // suppress dead code warning
            final boolean debug = false;
            if (debug) {
                // draw a big box for the icon for debugging
                canvas.drawColor(sColors[sColorIndex]);
                if (++sColorIndex >= sColors.length) sColorIndex = 0;
                Paint debugPaint = new Paint();
                debugPaint.setColor(0xffcccc00);
                canvas.drawRect(left, top, left+width, top+height, debugPaint);
            }

            sOldBounds.set(icon.getBounds());
            icon.setBounds(left, top, left+width, top+height);
            canvas.save();
            if (iconMask != null && iconBack != null) {
                canvas.scale(scale, scale, width / 2, height/2);
            }
            icon.draw(canvas);
            canvas.restore();
            if (iconBack != null && iconMask != null) {
                iconMask.setBounds(icon.getBounds());
                ((BitmapDrawable) iconMask).getPaint().setXfermode(
                        new PorterDuffXfermode(PorterDuff.Mode.DST_OUT));
                iconMask.draw(canvas);
                canvas.setBitmap(null);
                Bitmap finalBitmap = Bitmap.createBitmap(textureWidth, textureHeight,
                        Bitmap.Config.ARGB_8888);
                canvas.setBitmap(finalBitmap);
                iconBack.setBounds(icon.getBounds());
                iconBack.draw(canvas);
                canvas.drawBitmap(bitmap, null, icon.getBounds(), null);
                bitmap = finalBitmap;
            }
            if (iconUpon != null) {
                iconUpon.draw(canvas);
            }
            icon.setBounds(sOldBounds);
            canvas.setBitmap(null);

            return bitmap;
        }
    }

    /**
     * Returns a Bitmap representing the thumbnail of the specified Bitmap.
     *
     * @param bitmap The bitmap to get a thumbnail of.
     * @param context The application's context.
     *
     * @return A thumbnail for the specified bitmap or the bitmap itself if the
     *         thumbnail could not be created.
     */
    static Bitmap resampleIconBitmap(Bitmap bitmap, Context context) {
        synchronized (sCanvas) { // we share the statics :-(
            if (sIconWidth == -1) {
                initStatics(context);
            }

            if (bitmap.getWidth() == sIconWidth && bitmap.getHeight() == sIconHeight) {
                return bitmap;
            } else {
                final Resources resources = context.getResources();
                return createIconBitmap(new BitmapDrawable(resources, bitmap), context);
            }
        }
    }

    /**
     * Given a coordinate relative to the descendant, find the coordinate in a parent view's
     * coordinates.
     *
     * @param descendant The descendant to which the passed coordinate is relative.
     * @param root The root view to make the coordinates relative to.
     * @param coord The coordinate that we want mapped.
     * @param includeRootScroll Whether or not to account for the scroll of the descendant:
     *          sometimes this is relevant as in a child's coordinates within the descendant.
     * @return The factor by which this descendant is scaled relative to this DragLayer. Caution
     *         this scale factor is assumed to be equal in X and Y, and so if at any point this
     *         assumption fails, we will need to return a pair of scale factors.
     */
    public static float getDescendantCoordRelativeToParent(View descendant, View root,
                                                           int[] coord, boolean includeRootScroll) {
        ArrayList<View> ancestorChain = new ArrayList<View>();

        float[] pt = {coord[0], coord[1]};

        View v = descendant;
        while(v != root && v != null) {
            ancestorChain.add(v);
            v = (View) v.getParent();
        }
        ancestorChain.add(root);

        float scale = 1.0f;
        int count = ancestorChain.size();
        for (int i = 0; i < count; i++) {
            View v0 = ancestorChain.get(i);
            // For TextViews, scroll has a meaning which relates to the text position
            // which is very strange... ignore the scroll.
            if (v0 != descendant || includeRootScroll) {
                pt[0] -= v0.getScrollX();
                pt[1] -= v0.getScrollY();
            }

            v0.getMatrix().mapPoints(pt);
            pt[0] += v0.getLeft();
            pt[1] += v0.getTop();
            scale *= v0.getScaleX();
        }

        coord[0] = (int) Math.round(pt[0]);
        coord[1] = (int) Math.round(pt[1]);
        return scale;
    }

    /**
     * Inverse of {@link #getDescendantCoordRelativeToSelf(View, int[])}.
     */
    public static float mapCoordInSelfToDescendent(View descendant, View root,
                                                   int[] coord) {
        ArrayList<View> ancestorChain = new ArrayList<View>();

        float[] pt = {coord[0], coord[1]};

        View v = descendant;
        while(v != root) {
            ancestorChain.add(v);
            v = (View) v.getParent();
        }
        ancestorChain.add(root);

        float scale = 1.0f;
        Matrix inverse = new Matrix();
        int count = ancestorChain.size();
        for (int i = count - 1; i >= 0; i--) {
            View ancestor = ancestorChain.get(i);
            View next = i > 0 ? ancestorChain.get(i-1) : null;

            pt[0] += ancestor.getScrollX();
            pt[1] += ancestor.getScrollY();

            if (next != null) {
                pt[0] -= next.getLeft();
                pt[1] -= next.getTop();
                next.getMatrix().invert(inverse);
                inverse.mapPoints(pt);
                scale *= next.getScaleX();
            }
        }

        coord[0] = (int) Math.round(pt[0]);
        coord[1] = (int) Math.round(pt[1]);
        return scale;
    }

    private static void initStatics(Context context) {
        final Resources resources = context.getResources();
        final DisplayMetrics metrics = resources.getDisplayMetrics();
        final float density = metrics.density;

        sIconWidth = sIconHeight = (int) resources.getDimension(R.dimen.app_icon_size);
        sIconTextureWidth = sIconTextureHeight = sIconWidth;

        sBlurPaint.setMaskFilter(new BlurMaskFilter(5 * density, BlurMaskFilter.Blur.NORMAL));
        sGlowColorPressedPaint.setColor(0xffffc300);
        sGlowColorFocusedPaint.setColor(0xffff8e00);

        ColorMatrix cm = new ColorMatrix();
        cm.setSaturation(0.2f);
        sDisabledPaint.setColorFilter(new ColorMatrixColorFilter(cm));
        sDisabledPaint.setAlpha(0x88);
    }

    public static void setIconSize(int widthPx) {
        sIconWidth = sIconHeight = widthPx;
        sIconTextureWidth = sIconTextureHeight = widthPx;
    }

    public static void scaleRect(Rect r, float scale) {
        if (scale != 1.0f) {
            r.left = (int) (r.left * scale + 0.5f);
            r.top = (int) (r.top * scale + 0.5f);
            r.right = (int) (r.right * scale + 0.5f);
            r.bottom = (int) (r.bottom * scale + 0.5f);
        }
    }

    public static void scaleRectAboutCenter(Rect r, float scale) {
        int cx = r.centerX();
        int cy = r.centerY();
        r.offset(-cx, -cy);
        Utilities.scaleRect(r, scale);
        r.offset(cx, cy);
    }

    public static void startActivityForResultSafely(
            Activity activity, Intent intent, int requestCode) {
        try {
            activity.startActivityForResult(intent, requestCode);
        } catch (ActivityNotFoundException e) {
            Toast.makeText(activity, R.string.activity_not_found, Toast.LENGTH_SHORT).show();
        } catch (SecurityException e) {
            Toast.makeText(activity, R.string.activity_not_found, Toast.LENGTH_SHORT).show();
            Log.e(TAG, "Launcher does not have the permission to launch " + intent +
                    ". Make sure to create a MAIN intent-filter for the corresponding activity " +
                    "or use the exported attribute for this activity.", e);
        }
    }
}<|MERGE_RESOLUTION|>--- conflicted
+++ resolved
@@ -116,19 +116,80 @@
         }
     }
 
-    static Bitmap createIconBitmap(Drawable icon, Context context) {
-        return createIconBitmap(icon, context, null, null, null, 1f);
-    }
-
     /**
      * Returns a bitmap suitable for the all apps view.
      */
-<<<<<<< HEAD
+    public static Bitmap createIconBitmap(Drawable icon, Context context) {
+        synchronized (sCanvas) { // we share the statics :-(
+            if (sIconWidth == -1) {
+                initStatics(context);
+            }
+
+            int width = sIconWidth;
+            int height = sIconHeight;
+
+            if (icon instanceof PaintDrawable) {
+                PaintDrawable painter = (PaintDrawable) icon;
+                painter.setIntrinsicWidth(width);
+                painter.setIntrinsicHeight(height);
+            } else if (icon instanceof BitmapDrawable) {
+                // Ensure the bitmap has a density.
+                BitmapDrawable bitmapDrawable = (BitmapDrawable) icon;
+                Bitmap bitmap = bitmapDrawable.getBitmap();
+                if (bitmap.getDensity() == Bitmap.DENSITY_NONE) {
+                    bitmapDrawable.setTargetDensity(context.getResources().getDisplayMetrics());
+                }
+            }
+            int sourceWidth = icon.getIntrinsicWidth();
+            int sourceHeight = icon.getIntrinsicHeight();
+            if (sourceWidth > 0 && sourceHeight > 0) {
+                // Scale the icon proportionally to the icon dimensions
+                final float ratio = (float) sourceWidth / sourceHeight;
+                if (sourceWidth > sourceHeight) {
+                    height = (int) (width / ratio);
+                } else if (sourceHeight > sourceWidth) {
+                    width = (int) (height * ratio);
+                }
+            }
+
+            // no intrinsic size --> use default size
+            int textureWidth = sIconTextureWidth;
+            int textureHeight = sIconTextureHeight;
+
+            Bitmap bitmap = Bitmap.createBitmap(textureWidth, textureHeight,
+                    Bitmap.Config.ARGB_8888);
+            final Canvas canvas = sCanvas;
+            canvas.setBitmap(bitmap);
+
+            final int left = (textureWidth-width) / 2;
+            final int top = (textureHeight-height) / 2;
+
+            @SuppressWarnings("all") // suppress dead code warning
+            final boolean debug = false;
+            if (debug) {
+                // draw a big box for the icon for debugging
+                canvas.drawColor(sColors[sColorIndex]);
+                if (++sColorIndex >= sColors.length) sColorIndex = 0;
+                Paint debugPaint = new Paint();
+                debugPaint.setColor(0xffcccc00);
+                canvas.drawRect(left, top, left+width, top+height, debugPaint);
+            }
+
+            sOldBounds.set(icon.getBounds());
+            icon.setBounds(left, top, left+width, top+height);
+            icon.draw(canvas);
+            icon.setBounds(sOldBounds);
+            canvas.setBitmap(null);
+
+            return bitmap;
+        }
+    }
+
+    /**
+     * Returns a bitmap suitable for the all apps view.
+     */
     static Bitmap createIconBitmap(Drawable icon, Context context, Drawable iconBack,
             Drawable iconMask, Drawable iconUpon, float scale) {
-=======
-    public static Bitmap createIconBitmap(Drawable icon, Context context) {
->>>>>>> aebea1b0
         synchronized (sCanvas) { // we share the statics :-(
             if (sIconWidth == -1) {
                 initStatics(context);
