--- conflicted
+++ resolved
@@ -115,8 +115,6 @@
      */
     public static boolean isLmpOrAbove() {
         return Build.VERSION.SDK_INT >= Build.VERSION_CODES.LOLLIPOP;
-<<<<<<< HEAD
-=======
     }
 
     public static boolean isLmpMR1OrAbove() {
@@ -136,7 +134,6 @@
         } catch (Exception e) {
             return null;
         }
->>>>>>> e3fe3f89
     }
 
     /**
