/*
 * Copyright (C) 2008 The Android Open Source Project
 *
 * Licensed under the Apache License, Version 2.0 (the "License");
 * you may not use this file except in compliance with the License.
 * You may obtain a copy of the License at
 *
 *      http://www.apache.org/licenses/LICENSE-2.0
 *
 * Unless required by applicable law or agreed to in writing, software
 * distributed under the License is distributed on an "AS IS" BASIS,
 * WITHOUT WARRANTIES OR CONDITIONS OF ANY KIND, either express or implied.
 * See the License for the specific language governing permissions and
 * limitations under the License.
 */

package com.android.launcher3;

import android.animation.Animator;
import android.animation.AnimatorListenerAdapter;
import android.animation.LayoutTransition;
import android.animation.ObjectAnimator;
import android.animation.PropertyValuesHolder;
import android.annotation.SuppressLint;
import android.annotation.TargetApi;
import android.app.WallpaperManager;
import android.appwidget.AppWidgetHostView;
import android.appwidget.AppWidgetProviderInfo;
import android.content.ComponentName;
import android.content.Context;
import android.content.SharedPreferences;
import android.content.res.Resources;
import android.content.res.TypedArray;
import android.graphics.Bitmap;
import android.graphics.Canvas;
import android.graphics.Matrix;
import android.graphics.Paint;
import android.graphics.Point;
import android.graphics.PointF;
import android.graphics.Rect;
import android.graphics.Region.Op;
import android.graphics.drawable.Drawable;
import android.os.AsyncTask;
import android.os.Build;
import android.os.Bundle;
import android.os.Handler;
import android.os.IBinder;
import android.os.Parcelable;
import android.util.AttributeSet;
import android.util.Log;
import android.util.SparseArray;
import android.view.Choreographer;
import android.view.Display;
import android.view.MotionEvent;
import android.view.View;
import android.view.ViewGroup;
import android.view.accessibility.AccessibilityManager;
import android.view.animation.DecelerateInterpolator;
import android.view.animation.Interpolator;
import android.widget.TextView;

import com.android.launcher3.FolderIcon.FolderRingAnimator;
import com.android.launcher3.Launcher.CustomContentCallbacks;
import com.android.launcher3.Launcher.LauncherOverlay;
import com.android.launcher3.LauncherSettings.Favorites;
import com.android.launcher3.UninstallDropTarget.UninstallSource;
import com.android.launcher3.accessibility.LauncherAccessibilityDelegate;
import com.android.launcher3.accessibility.LauncherAccessibilityDelegate.AccessibilityDragSource;
import com.android.launcher3.accessibility.OverviewScreenAccessibilityDelegate;
import com.android.launcher3.compat.UserHandleCompat;
import com.android.launcher3.config.ProviderConfig;
import com.android.launcher3.util.LongArrayMap;
import com.android.launcher3.util.Thunk;
import com.android.launcher3.util.WallpaperUtils;
import com.android.launcher3.widget.PendingAddShortcutInfo;
import com.android.launcher3.widget.PendingAddWidgetInfo;

import java.util.ArrayList;
import java.util.HashMap;
import java.util.HashSet;
import java.util.concurrent.atomic.AtomicInteger;

/**
 * The workspace is a wide area with a wallpaper and a finite number of pages.
 * Each page contains a number of icons, folders or widgets the user can
 * interact with. A workspace is meant to be used with a fixed width only.
 */
public class Workspace extends PagedView
        implements DropTarget, DragSource, DragScroller, View.OnTouchListener,
        DragController.DragListener, LauncherTransitionable, ViewGroup.OnHierarchyChangeListener,
        Insettable, UninstallSource, AccessibilityDragSource, Stats.LaunchSourceProvider {
    private static final String TAG = "Launcher.Workspace";

    private static boolean ENFORCE_DRAG_EVENT_ORDER = false;

    private static final int SNAP_OFF_EMPTY_SCREEN_DURATION = 400;
    private static final int FADE_EMPTY_SCREEN_DURATION = 150;

    private static final int ADJACENT_SCREEN_DROP_DURATION = 300;

    private static final boolean MAP_NO_RECURSE = false;
    private static final boolean MAP_RECURSE = true;

    // The screen id used for the empty screen always present to the right.
    public final static long EXTRA_EMPTY_SCREEN_ID = -201;
    private final static long CUSTOM_CONTENT_SCREEN_ID = -301;

    private static final long CUSTOM_CONTENT_GESTURE_DELAY = 200;
    private long mTouchDownTime = -1;
    private long mCustomContentShowTime = -1;

    private LayoutTransition mLayoutTransition;
    @Thunk final WallpaperManager mWallpaperManager;
    @Thunk IBinder mWindowToken;

    private int mOriginalDefaultPage;
    private int mDefaultPage;

    private ShortcutAndWidgetContainer mDragSourceInternal;

    @Thunk LongArrayMap<CellLayout> mWorkspaceScreens = new LongArrayMap<>();
    @Thunk ArrayList<Long> mScreenOrder = new ArrayList<Long>();

    @Thunk Runnable mRemoveEmptyScreenRunnable;
    @Thunk boolean mDeferRemoveExtraEmptyScreen = false;
    @Thunk boolean mAddNewPageOnDrag = true;

    /**
     * CellInfo for the cell that is currently being dragged
     */
    private CellLayout.CellInfo mDragInfo;

    /**
     * Target drop area calculated during last acceptDrop call.
     */
    @Thunk int[] mTargetCell = new int[2];
    private int mDragOverX = -1;
    private int mDragOverY = -1;

    private static Rect mLandscapeCellLayoutMetrics = null;
    private static Rect mPortraitCellLayoutMetrics = null;

    CustomContentCallbacks mCustomContentCallbacks;
    boolean mCustomContentShowing;
    private float mLastCustomContentScrollProgress = -1f;
    private String mCustomContentDescription = "";

    /**
     * The CellLayout that is currently being dragged over
     */
    @Thunk CellLayout mDragTargetLayout = null;
    /**
     * The CellLayout that we will show as glowing
     */
    private CellLayout mDragOverlappingLayout = null;

    /**
     * The CellLayout which will be dropped to
     */
    private CellLayout mDropToLayout = null;

    @Thunk Launcher mLauncher;
    @Thunk IconCache mIconCache;
    @Thunk DragController mDragController;

    // These are temporary variables to prevent having to allocate a new object just to
    // return an (x, y) value from helper functions. Do NOT use them to maintain other state.
    private static final Rect sTempRect = new Rect();
    private final int[] mTempXY = new int[2];
    @Thunk float[] mDragViewVisualCenter = new float[2];
    private float[] mTempCellLayoutCenterCoordinates = new float[2];
    private int[] mTempVisiblePagesRange = new int[2];

    private SpringLoadedDragController mSpringLoadedDragController;
    private float mSpringLoadedShrinkFactor;
    private float mOverviewModeShrinkFactor;

    // State variable that indicates whether the pages are small (ie when you're
    // in all apps or customize mode)

    enum State {
        NORMAL          (SearchDropTargetBar.State.SEARCH_BAR),
        NORMAL_HIDDEN   (SearchDropTargetBar.State.INVISIBLE),
        SPRING_LOADED   (SearchDropTargetBar.State.DROP_TARGET),
        OVERVIEW        (SearchDropTargetBar.State.INVISIBLE),
        OVERVIEW_HIDDEN (SearchDropTargetBar.State.INVISIBLE);

        private final SearchDropTargetBar.State mBarState;

        State(SearchDropTargetBar.State searchBarState) {
            mBarState = searchBarState;
        }

        public SearchDropTargetBar.State getSearchDropTargetBarState() {
            return mBarState;
        }
    };

    private State mState = State.NORMAL;
    private boolean mIsSwitchingState = false;

    boolean mAnimatingViewIntoPlace = false;
    boolean mChildrenLayersEnabled = true;

    private boolean mStripScreensOnPageStopMoving = false;

    /** Is the user is dragging an item near the edge of a page? */
    private boolean mInScrollArea = false;

    private HolographicOutlineHelper mOutlineHelper;
    @Thunk Bitmap mDragOutline = null;
    public static final int DRAG_BITMAP_PADDING = 2;
    private boolean mWorkspaceFadeInAdjacentScreens;

    WallpaperOffsetInterpolator mWallpaperOffset;
    @Thunk boolean mWallpaperIsLiveWallpaper;
    @Thunk int mNumPagesForWallpaperParallax;
    @Thunk float mLastSetWallpaperOffsetSteps = 0;

    @Thunk Runnable mDelayedResizeRunnable;
    private Runnable mDelayedSnapToPageRunnable;

    // Variables relating to the creation of user folders by hovering shortcuts over shortcuts
    private static final int FOLDER_CREATION_TIMEOUT = 0;
    public static final int REORDER_TIMEOUT = 350;
    private final Alarm mFolderCreationAlarm = new Alarm();
    private final Alarm mReorderAlarm = new Alarm();
    @Thunk FolderRingAnimator mDragFolderRingAnimator = null;
    private FolderIcon mDragOverFolderIcon = null;
    private boolean mCreateUserFolderOnDrop = false;
    private boolean mAddToExistingFolderOnDrop = false;
    private float mMaxDistanceForFolderCreation;

    private final Canvas mCanvas = new Canvas();

    // Variables relating to touch disambiguation (scrolling workspace vs. scrolling a widget)
    private float mXDown;
    private float mYDown;
    final static float START_DAMPING_TOUCH_SLOP_ANGLE = (float) Math.PI / 6;
    final static float MAX_SWIPE_ANGLE = (float) Math.PI / 3;
    final static float TOUCH_SLOP_DAMPING_FACTOR = 4;

    // Relating to the animation of items being dropped externally
    public static final int ANIMATE_INTO_POSITION_AND_DISAPPEAR = 0;
    public static final int ANIMATE_INTO_POSITION_AND_REMAIN = 1;
    public static final int ANIMATE_INTO_POSITION_AND_RESIZE = 2;
    public static final int COMPLETE_TWO_STAGE_WIDGET_DROP_ANIMATION = 3;
    public static final int CANCEL_TWO_STAGE_WIDGET_DROP_ANIMATION = 4;

    // Related to dragging, folder creation and reordering
    private static final int DRAG_MODE_NONE = 0;
    private static final int DRAG_MODE_CREATE_FOLDER = 1;
    private static final int DRAG_MODE_ADD_TO_FOLDER = 2;
    private static final int DRAG_MODE_REORDER = 3;
    private int mDragMode = DRAG_MODE_NONE;
    @Thunk int mLastReorderX = -1;
    @Thunk int mLastReorderY = -1;

    private SparseArray<Parcelable> mSavedStates;
    private final ArrayList<Integer> mRestoredPages = new ArrayList<Integer>();

    private float mCurrentScale;
    private float mTransitionProgress;

    @Thunk Runnable mDeferredAction;
    private boolean mDeferDropAfterUninstall;
    private boolean mUninstallSuccessful;

    // State related to Launcher Overlay
    LauncherOverlay mLauncherOverlay;
    boolean mScrollInteractionBegan;
    boolean mStartedSendingScrollEvents;
    boolean mShouldSendPageSettled;
    int mLastOverlaySroll = 0;

    // Handles workspace state transitions
    private WorkspaceStateTransitionAnimation mStateTransitionAnimation;

    private AccessibilityDelegate mPagesAccessibilityDelegate;

    private final Runnable mBindPages = new Runnable() {
        @Override
        public void run() {
            mLauncher.getModel().bindRemainingSynchronousPages();
        }
    };

    /**
     * Used to inflate the Workspace from XML.
     *
     * @param context The application's context.
     * @param attrs The attributes set containing the Workspace's customization values.
     */
    public Workspace(Context context, AttributeSet attrs) {
        this(context, attrs, 0);
    }

    /**
     * Used to inflate the Workspace from XML.
     *
     * @param context The application's context.
     * @param attrs The attributes set containing the Workspace's customization values.
     * @param defStyle Unused.
     */
    public Workspace(Context context, AttributeSet attrs, int defStyle) {
        super(context, attrs, defStyle);

        mOutlineHelper = HolographicOutlineHelper.obtain(context);

        mLauncher = (Launcher) context;
        mStateTransitionAnimation = new WorkspaceStateTransitionAnimation(mLauncher, this);
        final Resources res = getResources();
        DeviceProfile grid = mLauncher.getDeviceProfile();
        mWorkspaceFadeInAdjacentScreens = grid.shouldFadeAdjacentWorkspaceScreens();
        mFadeInAdjacentScreens = false;
        mWallpaperManager = WallpaperManager.getInstance(context);

        TypedArray a = context.obtainStyledAttributes(attrs,
                R.styleable.Workspace, defStyle, 0);
        mSpringLoadedShrinkFactor =
                res.getInteger(R.integer.config_workspaceSpringLoadShrinkPercentage) / 100.0f;
        mOverviewModeShrinkFactor =
                res.getInteger(R.integer.config_workspaceOverviewShrinkPercentage) / 100f;
        mOriginalDefaultPage = mDefaultPage = a.getInt(R.styleable.Workspace_defaultScreen, 1);
        a.recycle();

        setOnHierarchyChangeListener(this);
        setHapticFeedbackEnabled(false);

        initWorkspace();

        // Disable multitouch across the workspace/all apps/customize tray
        setMotionEventSplittingEnabled(true);
    }

    @Override
    public void setInsets(Rect insets) {
        mInsets.set(insets);

        CellLayout customScreen = getScreenWithId(CUSTOM_CONTENT_SCREEN_ID);
        if (customScreen != null) {
            View customContent = customScreen.getShortcutsAndWidgets().getChildAt(0);
            if (customContent instanceof Insettable) {
                ((Insettable) customContent).setInsets(mInsets);
            }
        }
    }

    // estimate the size of a widget with spans hSpan, vSpan. return MAX_VALUE for each
    // dimension if unsuccessful
    public int[] estimateItemSize(ItemInfo itemInfo, boolean springLoaded) {
        int[] size = new int[2];
        if (getChildCount() > 0) {
            // Use the first non-custom page to estimate the child position
            CellLayout cl = (CellLayout) getChildAt(numCustomPages());
            Rect r = estimateItemPosition(cl, itemInfo, 0, 0, itemInfo.spanX, itemInfo.spanY);
            size[0] = r.width();
            size[1] = r.height();
            if (springLoaded) {
                size[0] *= mSpringLoadedShrinkFactor;
                size[1] *= mSpringLoadedShrinkFactor;
            }
            return size;
        } else {
            size[0] = Integer.MAX_VALUE;
            size[1] = Integer.MAX_VALUE;
            return size;
        }
    }

    public Rect estimateItemPosition(CellLayout cl, ItemInfo pendingInfo,
            int hCell, int vCell, int hSpan, int vSpan) {
        Rect r = new Rect();
        cl.cellToRect(hCell, vCell, hSpan, vSpan, r);
        return r;
    }

    @Override
    public void onDragStart(final DragSource source, ItemInfo info, int dragAction) {
        if (ENFORCE_DRAG_EVENT_ORDER) {
            enfoceDragParity("onDragStart", 0, 0);
        }

        updateChildrenLayersEnabled(false);
        mLauncher.lockScreenOrientation();
        mLauncher.onInteractionBegin();
        // Prevent any Un/InstallShortcutReceivers from updating the db while we are dragging
        InstallShortcutReceiver.enableInstallQueue();

        if (mAddNewPageOnDrag) {
            mDeferRemoveExtraEmptyScreen = false;
            addExtraEmptyScreenOnDrag();
        }
    }

    public void setAddNewPageOnDrag(boolean addPage) {
        mAddNewPageOnDrag = addPage;
    }

    public void deferRemoveExtraEmptyScreen() {
        mDeferRemoveExtraEmptyScreen = true;
    }

    @Override
    public void onDragEnd() {
        if (ENFORCE_DRAG_EVENT_ORDER) {
            enfoceDragParity("onDragEnd", 0, 0);
        }

        if (!mDeferRemoveExtraEmptyScreen) {
            removeExtraEmptyScreen(true, mDragSourceInternal != null);
        }

        updateChildrenLayersEnabled(false);
        mLauncher.unlockScreenOrientation(false);

        // Re-enable any Un/InstallShortcutReceiver and now process any queued items
        InstallShortcutReceiver.disableAndFlushInstallQueue(getContext());

        mDragSourceInternal = null;
        mLauncher.onInteractionEnd();
    }

    /**
     * Initializes various states for this workspace.
     */
    protected void initWorkspace() {
        mCurrentPage = mDefaultPage;
        LauncherAppState app = LauncherAppState.getInstance();
        DeviceProfile grid = mLauncher.getDeviceProfile();
        mIconCache = app.getIconCache();
        setWillNotDraw(false);
        setClipChildren(false);
        setClipToPadding(false);
        setChildrenDrawnWithCacheEnabled(true);

        setMinScale(mOverviewModeShrinkFactor);
        setupLayoutTransition();

        mWallpaperOffset = new WallpaperOffsetInterpolator();

        mMaxDistanceForFolderCreation = (0.55f * grid.iconSizePx);

        // Set the wallpaper dimensions when Launcher starts up
        setWallpaperDimension();

        setEdgeGlowColor(getResources().getColor(R.color.workspace_edge_effect_color));
    }

    private void setupLayoutTransition() {
        // We want to show layout transitions when pages are deleted, to close the gap.
        mLayoutTransition = new LayoutTransition();
        mLayoutTransition.enableTransitionType(LayoutTransition.DISAPPEARING);
        mLayoutTransition.enableTransitionType(LayoutTransition.CHANGE_DISAPPEARING);
        mLayoutTransition.disableTransitionType(LayoutTransition.APPEARING);
        mLayoutTransition.disableTransitionType(LayoutTransition.CHANGE_APPEARING);
        setLayoutTransition(mLayoutTransition);
    }

    void enableLayoutTransitions() {
        setLayoutTransition(mLayoutTransition);
    }
    void disableLayoutTransitions() {
        setLayoutTransition(null);
    }

    @Override
    public void onChildViewAdded(View parent, View child) {
        if (!(child instanceof CellLayout)) {
            throw new IllegalArgumentException("A Workspace can only have CellLayout children.");
        }
        CellLayout cl = ((CellLayout) child);
        cl.setOnInterceptTouchListener(this);
        cl.setClickable(true);
        cl.setImportantForAccessibility(IMPORTANT_FOR_ACCESSIBILITY_NO);
        super.onChildViewAdded(parent, child);
    }

    protected boolean shouldDrawChild(View child) {
        final CellLayout cl = (CellLayout) child;
        return super.shouldDrawChild(child) &&
            (mIsSwitchingState ||
             cl.getShortcutsAndWidgets().getAlpha() > 0 ||
             cl.getBackgroundAlpha() > 0);
    }

    /**
     * @return The open folder on the current screen, or null if there is none
     */
    public Folder getOpenFolder() {
        DragLayer dragLayer = mLauncher.getDragLayer();
        int count = dragLayer.getChildCount();
        for (int i = 0; i < count; i++) {
            View child = dragLayer.getChildAt(i);
            if (child instanceof Folder) {
                Folder folder = (Folder) child;
                if (folder.getInfo().opened)
                    return folder;
            }
        }
        return null;
    }

    boolean isTouchActive() {
        return mTouchState != TOUCH_STATE_REST;
    }

    public void removeAllWorkspaceScreens() {
        // Disable all layout transitions before removing all pages to ensure that we don't get the
        // transition animations competing with us changing the scroll when we add pages or the
        // custom content screen
        disableLayoutTransitions();

        // Since we increment the current page when we call addCustomContentPage via bindScreens
        // (and other places), we need to adjust the current page back when we clear the pages
        if (hasCustomContent()) {
            removeCustomContentPage();
        }

        // Remove the pages and clear the screen models
        removeAllViews();
        mScreenOrder.clear();
        mWorkspaceScreens.clear();

        // Re-enable the layout transitions
        enableLayoutTransitions();
    }

    public long insertNewWorkspaceScreenBeforeEmptyScreen(long screenId) {
        // Find the index to insert this view into.  If the empty screen exists, then
        // insert it before that.
        int insertIndex = mScreenOrder.indexOf(EXTRA_EMPTY_SCREEN_ID);
        if (insertIndex < 0) {
            insertIndex = mScreenOrder.size();
        }
        return insertNewWorkspaceScreen(screenId, insertIndex);
    }

    public long insertNewWorkspaceScreen(long screenId) {
        return insertNewWorkspaceScreen(screenId, getChildCount());
    }

    public long insertNewWorkspaceScreen(long screenId, int insertIndex) {
        if (mWorkspaceScreens.containsKey(screenId)) {
            throw new RuntimeException("Screen id " + screenId + " already exists!");
        }

        // Inflate the cell layout, but do not add it automatically so that we can get the newly
        // created CellLayout.
        CellLayout newScreen = (CellLayout) mLauncher.getLayoutInflater().inflate(
                        R.layout.workspace_screen, this, false /* attachToRoot */);

        newScreen.setOnLongClickListener(mLongClickListener);
        newScreen.setOnClickListener(mLauncher);
        newScreen.setSoundEffectsEnabled(false);
        mWorkspaceScreens.put(screenId, newScreen);
        mScreenOrder.add(insertIndex, screenId);
        addView(newScreen, insertIndex);

        LauncherAccessibilityDelegate delegate =
                LauncherAppState.getInstance().getAccessibilityDelegate();
        if (delegate != null && delegate.isInAccessibleDrag()) {
            newScreen.enableAccessibleDrag(true, CellLayout.WORKSPACE_ACCESSIBILITY_DRAG);
        }
        return screenId;
    }

    public void createCustomContentContainer() {
        CellLayout customScreen = (CellLayout)
                mLauncher.getLayoutInflater().inflate(R.layout.workspace_screen, this, false);
        customScreen.disableDragTarget();

        mWorkspaceScreens.put(CUSTOM_CONTENT_SCREEN_ID, customScreen);
        mScreenOrder.add(0, CUSTOM_CONTENT_SCREEN_ID);

        // We want no padding on the custom content
        customScreen.setPadding(0, 0, 0, 0);

        addFullScreenPage(customScreen);

        // Ensure that the current page and default page are maintained.
        mDefaultPage = mOriginalDefaultPage + 1;

        // Update the custom content hint
        if (mRestorePage != INVALID_RESTORE_PAGE) {
            mRestorePage = mRestorePage + 1;
        } else {
            setCurrentPage(getCurrentPage() + 1);
        }
    }

    public void removeCustomContentPage() {
        CellLayout customScreen = getScreenWithId(CUSTOM_CONTENT_SCREEN_ID);
        if (customScreen == null) {
            throw new RuntimeException("Expected custom content screen to exist");
        }

        mWorkspaceScreens.remove(CUSTOM_CONTENT_SCREEN_ID);
        mScreenOrder.remove(CUSTOM_CONTENT_SCREEN_ID);
        removeView(customScreen);

        if (mCustomContentCallbacks != null) {
            mCustomContentCallbacks.onScrollProgressChanged(0);
            mCustomContentCallbacks.onHide();
        }

        mCustomContentCallbacks = null;

        // Ensure that the current page and default page are maintained.
        mDefaultPage = mOriginalDefaultPage - 1;

        // Update the custom content hint
        if (mRestorePage != INVALID_RESTORE_PAGE) {
            mRestorePage = mRestorePage - 1;
        } else {
            setCurrentPage(getCurrentPage() - 1);
        }
    }

    public void addToCustomContentPage(View customContent, CustomContentCallbacks callbacks,
            String description) {
        if (getPageIndexForScreenId(CUSTOM_CONTENT_SCREEN_ID) < 0) {
            throw new RuntimeException("Expected custom content screen to exist");
        }

        // Add the custom content to the full screen custom page
        CellLayout customScreen = getScreenWithId(CUSTOM_CONTENT_SCREEN_ID);
        int spanX = customScreen.getCountX();
        int spanY = customScreen.getCountY();
        CellLayout.LayoutParams lp = new CellLayout.LayoutParams(0, 0, spanX, spanY);
        lp.canReorder  = false;
        lp.isFullscreen = true;
        if (customContent instanceof Insettable) {
            ((Insettable)customContent).setInsets(mInsets);
        }

        // Verify that the child is removed from any existing parent.
        if (customContent.getParent() instanceof ViewGroup) {
            ViewGroup parent = (ViewGroup) customContent.getParent();
            parent.removeView(customContent);
        }
        customScreen.removeAllViews();
        customScreen.addViewToCellLayout(customContent, 0, 0, lp, true);
        mCustomContentDescription = description;

        mCustomContentCallbacks = callbacks;
    }

    public void addExtraEmptyScreenOnDrag() {
        boolean lastChildOnScreen = false;
        boolean childOnFinalScreen = false;

        // Cancel any pending removal of empty screen
        mRemoveEmptyScreenRunnable = null;

        if (mDragSourceInternal != null) {
            if (mDragSourceInternal.getChildCount() == 1) {
                lastChildOnScreen = true;
            }
            CellLayout cl = (CellLayout) mDragSourceInternal.getParent();
            if (indexOfChild(cl) == getChildCount() - 1) {
                childOnFinalScreen = true;
            }
        }

        // If this is the last item on the final screen
        if (lastChildOnScreen && childOnFinalScreen) {
            return;
        }
        if (!mWorkspaceScreens.containsKey(EXTRA_EMPTY_SCREEN_ID)) {
            insertNewWorkspaceScreen(EXTRA_EMPTY_SCREEN_ID);
        }
    }

    public boolean addExtraEmptyScreen() {
        if (!mWorkspaceScreens.containsKey(EXTRA_EMPTY_SCREEN_ID)) {
            insertNewWorkspaceScreen(EXTRA_EMPTY_SCREEN_ID);
            return true;
        }
        return false;
    }

    private void convertFinalScreenToEmptyScreenIfNecessary() {
        if (mLauncher.isWorkspaceLoading()) {
            // Invalid and dangerous operation if workspace is loading
            Launcher.addDumpLog(TAG, "    - workspace loading, skip", true);
            return;
        }

        if (hasExtraEmptyScreen() || mScreenOrder.size() == 0) return;
        long finalScreenId = mScreenOrder.get(mScreenOrder.size() - 1);

        if (finalScreenId == CUSTOM_CONTENT_SCREEN_ID) return;
        CellLayout finalScreen = mWorkspaceScreens.get(finalScreenId);

        // If the final screen is empty, convert it to the extra empty screen
        if (finalScreen.getShortcutsAndWidgets().getChildCount() == 0 &&
                !finalScreen.isDropPending()) {
            mWorkspaceScreens.remove(finalScreenId);
            mScreenOrder.remove(finalScreenId);

            // if this is the last non-custom content screen, convert it to the empty screen
            mWorkspaceScreens.put(EXTRA_EMPTY_SCREEN_ID, finalScreen);
            mScreenOrder.add(EXTRA_EMPTY_SCREEN_ID);

            // Update the model if we have changed any screens
            mLauncher.getModel().updateWorkspaceScreenOrder(mLauncher, mScreenOrder);
        }
    }

    public void removeExtraEmptyScreen(final boolean animate, boolean stripEmptyScreens) {
        removeExtraEmptyScreenDelayed(animate, null, 0, stripEmptyScreens);
    }

    public void removeExtraEmptyScreenDelayed(final boolean animate, final Runnable onComplete,
            final int delay, final boolean stripEmptyScreens) {
        if (mLauncher.isWorkspaceLoading()) {
            // Don't strip empty screens if the workspace is still loading
            Launcher.addDumpLog(TAG, "    - workspace loading, skip", true);
            return;
        }

        if (delay > 0) {
            postDelayed(new Runnable() {
                @Override
                public void run() {
                    removeExtraEmptyScreenDelayed(animate, onComplete, 0, stripEmptyScreens);
                }
            }, delay);
            return;
        }

        convertFinalScreenToEmptyScreenIfNecessary();
        if (hasExtraEmptyScreen()) {
            int emptyIndex = mScreenOrder.indexOf(EXTRA_EMPTY_SCREEN_ID);
            if (getNextPage() == emptyIndex) {
                snapToPage(getNextPage() - 1, SNAP_OFF_EMPTY_SCREEN_DURATION);
                fadeAndRemoveEmptyScreen(SNAP_OFF_EMPTY_SCREEN_DURATION, FADE_EMPTY_SCREEN_DURATION,
                        onComplete, stripEmptyScreens);
            } else {
                snapToPage(getNextPage(), 0);
                fadeAndRemoveEmptyScreen(0, FADE_EMPTY_SCREEN_DURATION,
                        onComplete, stripEmptyScreens);
            }
            return;
        } else if (stripEmptyScreens) {
            // If we're not going to strip the empty screens after removing
            // the extra empty screen, do it right away.
            stripEmptyScreens();
        }

        if (onComplete != null) {
            onComplete.run();
        }
    }

    private void fadeAndRemoveEmptyScreen(int delay, int duration, final Runnable onComplete,
            final boolean stripEmptyScreens) {
        // XXX: Do we need to update LM workspace screens below?
        PropertyValuesHolder alpha = PropertyValuesHolder.ofFloat("alpha", 0f);
        PropertyValuesHolder bgAlpha = PropertyValuesHolder.ofFloat("backgroundAlpha", 0f);

        final CellLayout cl = mWorkspaceScreens.get(EXTRA_EMPTY_SCREEN_ID);

        mRemoveEmptyScreenRunnable = new Runnable() {
            @Override
            public void run() {
                if (hasExtraEmptyScreen()) {
                    mWorkspaceScreens.remove(EXTRA_EMPTY_SCREEN_ID);
                    mScreenOrder.remove(EXTRA_EMPTY_SCREEN_ID);
                    removeView(cl);
                    if (stripEmptyScreens) {
                        stripEmptyScreens();
                    }
                }
            }
        };

        ObjectAnimator oa = ObjectAnimator.ofPropertyValuesHolder(cl, alpha, bgAlpha);
        oa.setDuration(duration);
        oa.setStartDelay(delay);
        oa.addListener(new AnimatorListenerAdapter() {
            @Override
            public void onAnimationEnd(Animator animation) {
                if (mRemoveEmptyScreenRunnable != null) {
                    mRemoveEmptyScreenRunnable.run();
                }
                if (onComplete != null) {
                    onComplete.run();
                }
            }
        });
        oa.start();
    }

    public boolean hasExtraEmptyScreen() {
        int nScreens = getChildCount();
        nScreens = nScreens - numCustomPages();
        return mWorkspaceScreens.containsKey(EXTRA_EMPTY_SCREEN_ID) && nScreens > 1;
    }

    public long commitExtraEmptyScreen() {
        if (mLauncher.isWorkspaceLoading()) {
            // Invalid and dangerous operation if workspace is loading
            Launcher.addDumpLog(TAG, "    - workspace loading, skip", true);
            return -1;
        }

        int index = getPageIndexForScreenId(EXTRA_EMPTY_SCREEN_ID);
        CellLayout cl = mWorkspaceScreens.get(EXTRA_EMPTY_SCREEN_ID);
        mWorkspaceScreens.remove(EXTRA_EMPTY_SCREEN_ID);
        mScreenOrder.remove(EXTRA_EMPTY_SCREEN_ID);

        long newId = LauncherAppState.getLauncherProvider().generateNewScreenId();
        mWorkspaceScreens.put(newId, cl);
        mScreenOrder.add(newId);

        // Update the page indicator marker
        if (getPageIndicator() != null) {
            getPageIndicator().updateMarker(index, getPageIndicatorMarker(index));
        }

        // Update the model for the new screen
        mLauncher.getModel().updateWorkspaceScreenOrder(mLauncher, mScreenOrder);

        return newId;
    }

    public CellLayout getScreenWithId(long screenId) {
        CellLayout layout = mWorkspaceScreens.get(screenId);
        return layout;
    }

    public long getIdForScreen(CellLayout layout) {
        int index = mWorkspaceScreens.indexOfValue(layout);
        if (index != -1) {
            return mWorkspaceScreens.keyAt(index);
        }
        return -1;
    }

    public int getPageIndexForScreenId(long screenId) {
        return indexOfChild(mWorkspaceScreens.get(screenId));
    }

    public long getScreenIdForPageIndex(int index) {
        if (0 <= index && index < mScreenOrder.size()) {
            return mScreenOrder.get(index);
        }
        return -1;
    }

    public ArrayList<Long> getScreenOrder() {
        return mScreenOrder;
    }

    public void stripEmptyScreens() {
        if (mLauncher.isWorkspaceLoading()) {
            // Don't strip empty screens if the workspace is still loading.
            // This is dangerous and can result in data loss.
            Launcher.addDumpLog(TAG, "    - workspace loading, skip", true);
            return;
        }

        if (isPageMoving()) {
            mStripScreensOnPageStopMoving = true;
            return;
        }

        int currentPage = getNextPage();
        ArrayList<Long> removeScreens = new ArrayList<Long>();
        int total = mWorkspaceScreens.size();
        for (int i = 0; i < total; i++) {
            long id = mWorkspaceScreens.keyAt(i);
            CellLayout cl = mWorkspaceScreens.valueAt(i);
            if (id >= 0 && cl.getShortcutsAndWidgets().getChildCount() == 0) {
                removeScreens.add(id);
            }
        }

        // We enforce at least one page to add new items to. In the case that we remove the last
        // such screen, we convert the last screen to the empty screen
        int minScreens = 1 + numCustomPages();

        int pageShift = 0;
        for (Long id: removeScreens) {
            CellLayout cl = mWorkspaceScreens.get(id);
            mWorkspaceScreens.remove(id);
            mScreenOrder.remove(id);

            if (getChildCount() > minScreens) {
                if (indexOfChild(cl) < currentPage) {
                    pageShift++;
                }
                removeView(cl);
            } else {
                // if this is the last non-custom content screen, convert it to the empty screen
                mRemoveEmptyScreenRunnable = null;
                mWorkspaceScreens.put(EXTRA_EMPTY_SCREEN_ID, cl);
                mScreenOrder.add(EXTRA_EMPTY_SCREEN_ID);
            }
        }

        if (!removeScreens.isEmpty()) {
            // Update the model if we have changed any screens
            mLauncher.getModel().updateWorkspaceScreenOrder(mLauncher, mScreenOrder);
        }

        if (pageShift >= 0) {
            setCurrentPage(currentPage - pageShift);
        }
    }

    // See implementation for parameter definition.
    void addInScreen(View child, long container, long screenId,
            int x, int y, int spanX, int spanY) {
        addInScreen(child, container, screenId, x, y, spanX, spanY, false, false);
    }

    // At bind time, we use the rank (screenId) to compute x and y for hotseat items.
    // See implementation for parameter definition.
    void addInScreenFromBind(View child, long container, long screenId, int x, int y,
            int spanX, int spanY) {
        addInScreen(child, container, screenId, x, y, spanX, spanY, false, true);
    }

    // See implementation for parameter definition.
    void addInScreen(View child, long container, long screenId, int x, int y, int spanX, int spanY,
            boolean insert) {
        addInScreen(child, container, screenId, x, y, spanX, spanY, insert, false);
    }

    /**
     * Adds the specified child in the specified screen. The position and dimension of
     * the child are defined by x, y, spanX and spanY.
     *
     * @param child The child to add in one of the workspace's screens.
     * @param screenId The screen in which to add the child.
     * @param x The X position of the child in the screen's grid.
     * @param y The Y position of the child in the screen's grid.
     * @param spanX The number of cells spanned horizontally by the child.
     * @param spanY The number of cells spanned vertically by the child.
     * @param insert When true, the child is inserted at the beginning of the children list.
     * @param computeXYFromRank When true, we use the rank (stored in screenId) to compute
     *                          the x and y position in which to place hotseat items. Otherwise
     *                          we use the x and y position to compute the rank.
     */
    void addInScreen(View child, long container, long screenId, int x, int y, int spanX, int spanY,
            boolean insert, boolean computeXYFromRank) {
        if (container == LauncherSettings.Favorites.CONTAINER_DESKTOP) {
            if (getScreenWithId(screenId) == null) {
                Log.e(TAG, "Skipping child, screenId " + screenId + " not found");
                // DEBUGGING - Print out the stack trace to see where we are adding from
                new Throwable().printStackTrace();
                return;
            }
        }
        if (screenId == EXTRA_EMPTY_SCREEN_ID) {
            // This should never happen
            throw new RuntimeException("Screen id should not be EXTRA_EMPTY_SCREEN_ID");
        }

        final CellLayout layout;
        if (container == LauncherSettings.Favorites.CONTAINER_HOTSEAT) {
            layout = mLauncher.getHotseat().getLayout();
            child.setOnKeyListener(new HotseatIconKeyEventListener());

            // Hide folder title in the hotseat
            if (child instanceof FolderIcon) {
                ((FolderIcon) child).setTextVisible(false);
            }

            if (computeXYFromRank) {
                x = mLauncher.getHotseat().getCellXFromOrder((int) screenId);
                y = mLauncher.getHotseat().getCellYFromOrder((int) screenId);
            } else {
                screenId = mLauncher.getHotseat().getOrderInHotseat(x, y);
            }
        } else {
            // Show folder title if not in the hotseat
            if (child instanceof FolderIcon) {
                ((FolderIcon) child).setTextVisible(true);
            }
            layout = getScreenWithId(screenId);
            child.setOnKeyListener(new IconKeyEventListener());
        }

        ViewGroup.LayoutParams genericLp = child.getLayoutParams();
        CellLayout.LayoutParams lp;
        if (genericLp == null || !(genericLp instanceof CellLayout.LayoutParams)) {
            lp = new CellLayout.LayoutParams(x, y, spanX, spanY);
        } else {
            lp = (CellLayout.LayoutParams) genericLp;
            lp.cellX = x;
            lp.cellY = y;
            lp.cellHSpan = spanX;
            lp.cellVSpan = spanY;
        }

        if (spanX < 0 && spanY < 0) {
            lp.isLockedToGrid = false;
        }

        // Get the canonical child id to uniquely represent this view in this screen
        ItemInfo info = (ItemInfo) child.getTag();
        int childId = mLauncher.getViewIdForItem(info);

        boolean markCellsAsOccupied = !(child instanceof Folder);
        if (!layout.addViewToCellLayout(child, insert ? 0 : -1, childId, lp, markCellsAsOccupied)) {
            // TODO: This branch occurs when the workspace is adding views
            // outside of the defined grid
            // maybe we should be deleting these items from the LauncherModel?
            Launcher.addDumpLog(TAG, "Failed to add to item at (" + lp.cellX + "," + lp.cellY + ") to CellLayout", true);
        }

        if (!(child instanceof Folder)) {
            child.setHapticFeedbackEnabled(false);
            child.setOnLongClickListener(mLongClickListener);
        }
        if (child instanceof DropTarget) {
            mDragController.addDropTarget((DropTarget) child);
        }
    }

    /**
     * Called directly from a CellLayout (not by the framework), after we've been added as a
     * listener via setOnInterceptTouchEventListener(). This allows us to tell the CellLayout
     * that it should intercept touch events, which is not something that is normally supported.
     */
    @SuppressLint("ClickableViewAccessibility")
    @Override
    public boolean onTouch(View v, MotionEvent event) {
        return (workspaceInModalState() || !isFinishedSwitchingState())
                || (!workspaceInModalState() && indexOfChild(v) != mCurrentPage);
    }

    public boolean isSwitchingState() {
        return mIsSwitchingState;
    }

    /** This differs from isSwitchingState in that we take into account how far the transition
     *  has completed. */
    public boolean isFinishedSwitchingState() {
        return !mIsSwitchingState || (mTransitionProgress > 0.5f);
    }

    protected void onWindowVisibilityChanged (int visibility) {
        mLauncher.onWindowVisibilityChanged(visibility);
    }

    @Override
    public boolean dispatchUnhandledMove(View focused, int direction) {
        if (workspaceInModalState() || !isFinishedSwitchingState()) {
            // when the home screens are shrunken, shouldn't allow side-scrolling
            return false;
        }
        return super.dispatchUnhandledMove(focused, direction);
    }

    @Override
    public boolean onInterceptTouchEvent(MotionEvent ev) {
        switch (ev.getAction() & MotionEvent.ACTION_MASK) {
        case MotionEvent.ACTION_DOWN:
            mXDown = ev.getX();
            mYDown = ev.getY();
            mTouchDownTime = System.currentTimeMillis();
            break;
        case MotionEvent.ACTION_POINTER_UP:
        case MotionEvent.ACTION_UP:
            if (mTouchState == TOUCH_STATE_REST) {
                final CellLayout currentPage = (CellLayout) getChildAt(mCurrentPage);
                if (currentPage != null) {
                    onWallpaperTap(ev);
                }
            }
        }
        return super.onInterceptTouchEvent(ev);
    }

    @Override
    public boolean onGenericMotionEvent(MotionEvent event) {
        // Ignore pointer scroll events if the custom content doesn't allow scrolling.
        if ((getScreenIdForPageIndex(getCurrentPage()) == CUSTOM_CONTENT_SCREEN_ID)
                && (mCustomContentCallbacks != null)
                && !mCustomContentCallbacks.isScrollingAllowed()) {
            return false;
        }
        return super.onGenericMotionEvent(event);
    }

    protected void reinflateWidgetsIfNecessary() {
        final int clCount = getChildCount();
        for (int i = 0; i < clCount; i++) {
            CellLayout cl = (CellLayout) getChildAt(i);
            ShortcutAndWidgetContainer swc = cl.getShortcutsAndWidgets();
            final int itemCount = swc.getChildCount();
            for (int j = 0; j < itemCount; j++) {
                View v = swc.getChildAt(j);

                if (v != null  && v.getTag() instanceof LauncherAppWidgetInfo) {
                    LauncherAppWidgetInfo info = (LauncherAppWidgetInfo) v.getTag();
                    LauncherAppWidgetHostView lahv = (LauncherAppWidgetHostView) info.hostView;
                    if (lahv != null && lahv.isReinflateRequired()) {
                        mLauncher.removeAppWidget(info);
                        // Remove the current widget which is inflated with the wrong orientation
                        cl.removeView(lahv);
                        mLauncher.bindAppWidget(info);
                    }
                }
            }
        }
    }

    @Override
    protected void determineScrollingStart(MotionEvent ev) {
        if (!isFinishedSwitchingState()) return;

        float deltaX = ev.getX() - mXDown;
        float absDeltaX = Math.abs(deltaX);
        float absDeltaY = Math.abs(ev.getY() - mYDown);

        if (Float.compare(absDeltaX, 0f) == 0) return;

        float slope = absDeltaY / absDeltaX;
        float theta = (float) Math.atan(slope);

        if (absDeltaX > mTouchSlop || absDeltaY > mTouchSlop) {
            cancelCurrentPageLongPress();
        }

        boolean passRightSwipesToCustomContent =
                (mTouchDownTime - mCustomContentShowTime) > CUSTOM_CONTENT_GESTURE_DELAY;

        boolean swipeInIgnoreDirection = mIsRtl ? deltaX < 0 : deltaX > 0;
        boolean onCustomContentScreen =
                getScreenIdForPageIndex(getCurrentPage()) == CUSTOM_CONTENT_SCREEN_ID;
        if (swipeInIgnoreDirection && onCustomContentScreen && passRightSwipesToCustomContent) {
            // Pass swipes to the right to the custom content page.
            return;
        }

        if (onCustomContentScreen && (mCustomContentCallbacks != null)
                && !mCustomContentCallbacks.isScrollingAllowed()) {
            // Don't allow workspace scrolling if the current custom content screen doesn't allow
            // scrolling.
            return;
        }

        if (theta > MAX_SWIPE_ANGLE) {
            // Above MAX_SWIPE_ANGLE, we don't want to ever start scrolling the workspace
            return;
        } else if (theta > START_DAMPING_TOUCH_SLOP_ANGLE) {
            // Above START_DAMPING_TOUCH_SLOP_ANGLE and below MAX_SWIPE_ANGLE, we want to
            // increase the touch slop to make it harder to begin scrolling the workspace. This
            // results in vertically scrolling widgets to more easily. The higher the angle, the
            // more we increase touch slop.
            theta -= START_DAMPING_TOUCH_SLOP_ANGLE;
            float extraRatio = (float)
                    Math.sqrt((theta / (MAX_SWIPE_ANGLE - START_DAMPING_TOUCH_SLOP_ANGLE)));
            super.determineScrollingStart(ev, 1 + TOUCH_SLOP_DAMPING_FACTOR * extraRatio);
        } else {
            // Below START_DAMPING_TOUCH_SLOP_ANGLE, we don't do anything special
            super.determineScrollingStart(ev);
        }
    }

    protected void onPageBeginMoving() {
        super.onPageBeginMoving();

        if (isHardwareAccelerated()) {
            updateChildrenLayersEnabled(false);
        } else {
            if (mNextPage != INVALID_PAGE) {
                // we're snapping to a particular screen
                enableChildrenCache(mCurrentPage, mNextPage);
            } else {
                // this is when user is actively dragging a particular screen, they might
                // swipe it either left or right (but we won't advance by more than one screen)
                enableChildrenCache(mCurrentPage - 1, mCurrentPage + 1);
            }
        }
    }

    protected void onPageEndMoving() {
        super.onPageEndMoving();

        if (isHardwareAccelerated()) {
            updateChildrenLayersEnabled(false);
        } else {
            clearChildrenCache();
        }

        if (mDragController.isDragging()) {
            if (workspaceInModalState()) {
                // If we are in springloaded mode, then force an event to check if the current touch
                // is under a new page (to scroll to)
                mDragController.forceTouchMove();
            }
        }

        if (mDelayedResizeRunnable != null) {
            mDelayedResizeRunnable.run();
            mDelayedResizeRunnable = null;
        }

        if (mDelayedSnapToPageRunnable != null) {
            mDelayedSnapToPageRunnable.run();
            mDelayedSnapToPageRunnable = null;
        }
        if (mStripScreensOnPageStopMoving) {
            stripEmptyScreens();
            mStripScreensOnPageStopMoving = false;
        }

        if (mShouldSendPageSettled) {
            mLauncherOverlay.onScrollSettled();
            mShouldSendPageSettled = false;
        }
    }

    protected void onScrollInteractionBegin() {
        super.onScrollInteractionEnd();
        mScrollInteractionBegan = true;
    }

    protected void onScrollInteractionEnd() {
        super.onScrollInteractionEnd();
        mScrollInteractionBegan = false;
        if (mStartedSendingScrollEvents) {
            mStartedSendingScrollEvents = false;
            mLauncherOverlay.onScrollInteractionEnd();
        }
    }

    public void setLauncherOverlay(LauncherOverlay overlay) {
        mLauncherOverlay = overlay;
    }

    @Override
    protected void overScroll(float amount) {
        boolean shouldOverScroll = (amount <= 0 && (!hasCustomContent() || mIsRtl)) ||
                (amount >= 0 && (!hasCustomContent() || !mIsRtl));

        boolean shouldScrollOverlay = mLauncherOverlay != null &&
                ((amount <= 0 && !mIsRtl) || (amount >= 0 && mIsRtl));

        boolean shouldZeroOverlay = mLauncherOverlay != null && mLastOverlaySroll != 0 &&
                ((amount >= 0 && !mIsRtl) || (amount <= 0 && mIsRtl));

        if (shouldScrollOverlay) {
            if (!mStartedSendingScrollEvents && mScrollInteractionBegan) {
                mStartedSendingScrollEvents = true;
                mLauncherOverlay.onScrollInteractionBegin();
                mShouldSendPageSettled = true;
            }
            int screenSize = getViewportWidth();
            float f = (amount / screenSize);

            int progress = (int) Math.abs((f * 100));

            mLastOverlaySroll = progress;
            mLauncherOverlay.onScrollChange(progress, mIsRtl);
        } else if (shouldOverScroll) {
            dampedOverScroll(amount);
        }

        if (shouldZeroOverlay) {
            mLauncherOverlay.onScrollChange(0, mIsRtl);
        }
    }

    @Override
    protected void getEdgeVerticalPostion(int[] pos) {
        View child = getChildAt(getPageCount() - 1);
        pos[0] = child.getTop();
        pos[1] = child.getBottom();
    }

    @Override
    protected void notifyPageSwitchListener() {
        super.notifyPageSwitchListener();

        if (hasCustomContent() && getNextPage() == 0 && !mCustomContentShowing) {
            mCustomContentShowing = true;
            if (mCustomContentCallbacks != null) {
                mCustomContentCallbacks.onShow(false);
                mCustomContentShowTime = System.currentTimeMillis();
            }
        } else if (hasCustomContent() && getNextPage() != 0 && mCustomContentShowing) {
            mCustomContentShowing = false;
            if (mCustomContentCallbacks != null) {
                mCustomContentCallbacks.onHide();
            }
        }
    }

    protected CustomContentCallbacks getCustomContentCallbacks() {
        return mCustomContentCallbacks;
    }

    protected void setWallpaperDimension() {
        new AsyncTask<Void, Void, Void>() {
            public Void doInBackground(Void ... args) {
                String spKey = LauncherFiles.WALLPAPER_CROP_PREFERENCES_KEY;
                SharedPreferences sp =
                        mLauncher.getSharedPreferences(spKey, Context.MODE_MULTI_PROCESS);
                WallpaperUtils.suggestWallpaperDimension(mLauncher.getResources(),
                        sp, mLauncher.getWindowManager(), mWallpaperManager,
                        mLauncher.overrideWallpaperDimensions());
                return null;
            }
        }.executeOnExecutor(AsyncTask.THREAD_POOL_EXECUTOR, (Void) null);
    }

    protected void snapToPage(int whichPage, Runnable r) {
        snapToPage(whichPage, SLOW_PAGE_SNAP_ANIMATION_DURATION, r);
    }

    protected void snapToPage(int whichPage, int duration, Runnable r) {
        if (mDelayedSnapToPageRunnable != null) {
            mDelayedSnapToPageRunnable.run();
        }
        mDelayedSnapToPageRunnable = r;
        snapToPage(whichPage, duration);
    }

    public void snapToScreenId(long screenId) {
        snapToScreenId(screenId, null);
    }

    protected void snapToScreenId(long screenId, Runnable r) {
        snapToPage(getPageIndexForScreenId(screenId), r);
    }

    class WallpaperOffsetInterpolator implements Choreographer.FrameCallback {
        float mFinalOffset = 0.0f;
        float mCurrentOffset = 0.5f; // to force an initial update
        boolean mWaitingForUpdate;
        Choreographer mChoreographer;
        Interpolator mInterpolator;
        boolean mAnimating;
        long mAnimationStartTime;
        float mAnimationStartOffset;
        private final int ANIMATION_DURATION = 250;
        // Don't use all the wallpaper for parallax until you have at least this many pages
        private final int MIN_PARALLAX_PAGE_SPAN = 3;
        int mNumScreens;

        public WallpaperOffsetInterpolator() {
            mChoreographer = Choreographer.getInstance();
            mInterpolator = new DecelerateInterpolator(1.5f);
        }

        @Override
        public void doFrame(long frameTimeNanos) {
            updateOffset(false);
        }

        private void updateOffset(boolean force) {
            if (mWaitingForUpdate || force) {
                mWaitingForUpdate = false;
                if (computeScrollOffset() && mWindowToken != null) {
                    try {
                        mWallpaperManager.setWallpaperOffsets(mWindowToken,
                                mWallpaperOffset.getCurrX(), 0.5f);
                        setWallpaperOffsetSteps();
                    } catch (IllegalArgumentException e) {
                        Log.e(TAG, "Error updating wallpaper offset: " + e);
                    }
                }
            }
        }

        public boolean computeScrollOffset() {
            final float oldOffset = mCurrentOffset;
            if (mAnimating) {
                long durationSinceAnimation = System.currentTimeMillis() - mAnimationStartTime;
                float t0 = durationSinceAnimation / (float) ANIMATION_DURATION;
                float t1 = mInterpolator.getInterpolation(t0);
                mCurrentOffset = mAnimationStartOffset +
                        (mFinalOffset - mAnimationStartOffset) * t1;
                mAnimating = durationSinceAnimation < ANIMATION_DURATION;
            } else {
                mCurrentOffset = mFinalOffset;
            }

            if (Math.abs(mCurrentOffset - mFinalOffset) > 0.0000001f) {
                scheduleUpdate();
            }
            if (Math.abs(oldOffset - mCurrentOffset) > 0.0000001f) {
                return true;
            }
            return false;
        }

        private float wallpaperOffsetForCurrentScroll() {
            // TODO: do different behavior if it's  a live wallpaper?
            // Don't use up all the wallpaper parallax until you have at least
            // MIN_PARALLAX_PAGE_SPAN pages
            int numScrollingPages = getNumScreensExcludingEmptyAndCustom();
            int parallaxPageSpan;
            if (mWallpaperIsLiveWallpaper) {
                parallaxPageSpan = numScrollingPages - 1;
            } else {
                parallaxPageSpan = Math.max(MIN_PARALLAX_PAGE_SPAN, numScrollingPages - 1);
            }
            mNumPagesForWallpaperParallax = parallaxPageSpan;

            if (getChildCount() <= 1) {
                if (mIsRtl) {
                    return 1 - 1.0f/mNumPagesForWallpaperParallax;
                }
                return 0;
            }

            // Exclude the leftmost page
            int emptyExtraPages = numEmptyScreensToIgnore();
            int firstIndex = numCustomPages();
            // Exclude the last extra empty screen (if we have > MIN_PARALLAX_PAGE_SPAN pages)
            int lastIndex = getChildCount() - 1 - emptyExtraPages;
            if (mIsRtl) {
                int temp = firstIndex;
                firstIndex = lastIndex;
                lastIndex = temp;
            }

            int firstPageScrollX = getScrollForPage(firstIndex);
            int scrollRange = getScrollForPage(lastIndex) - firstPageScrollX;
            if (scrollRange == 0) {
                return 0;
            } else {
                // Sometimes the left parameter of the pages is animated during a layout transition;
                // this parameter offsets it to keep the wallpaper from animating as well
                int adjustedScroll =
                        getScrollX() - firstPageScrollX - getLayoutTransitionOffsetForPage(0);
                float offset = Math.min(1, adjustedScroll / (float) scrollRange);
                offset = Math.max(0, offset);

                // On RTL devices, push the wallpaper offset to the right if we don't have enough
                // pages (ie if numScrollingPages < MIN_PARALLAX_PAGE_SPAN)
                if (!mWallpaperIsLiveWallpaper && numScrollingPages < MIN_PARALLAX_PAGE_SPAN
                        && mIsRtl) {
                    return offset * (parallaxPageSpan - numScrollingPages + 1) / parallaxPageSpan;
                }
                return offset * (numScrollingPages - 1) / parallaxPageSpan;
            }
        }

        private int numEmptyScreensToIgnore() {
            int numScrollingPages = getChildCount() - numCustomPages();
            if (numScrollingPages >= MIN_PARALLAX_PAGE_SPAN && hasExtraEmptyScreen()) {
                return 1;
            } else {
                return 0;
            }
        }

        private int getNumScreensExcludingEmptyAndCustom() {
            int numScrollingPages = getChildCount() - numEmptyScreensToIgnore() - numCustomPages();
            return numScrollingPages;
        }

        public void syncWithScroll() {
            float offset = wallpaperOffsetForCurrentScroll();
            mWallpaperOffset.setFinalX(offset);
            updateOffset(true);
        }

        public float getCurrX() {
            return mCurrentOffset;
        }

        public float getFinalX() {
            return mFinalOffset;
        }

        private void animateToFinal() {
            mAnimating = true;
            mAnimationStartOffset = mCurrentOffset;
            mAnimationStartTime = System.currentTimeMillis();
        }

        private void setWallpaperOffsetSteps() {
            // Set wallpaper offset steps (1 / (number of screens - 1))
            float xOffset = 1.0f / mNumPagesForWallpaperParallax;
            if (xOffset != mLastSetWallpaperOffsetSteps) {
                mWallpaperManager.setWallpaperOffsetSteps(xOffset, 1.0f);
                mLastSetWallpaperOffsetSteps = xOffset;
            }
        }

        public void setFinalX(float x) {
            scheduleUpdate();
            mFinalOffset = Math.max(0f, Math.min(x, 1.0f));
            if (getNumScreensExcludingEmptyAndCustom() != mNumScreens) {
                if (mNumScreens > 0) {
                    // Don't animate if we're going from 0 screens
                    animateToFinal();
                }
                mNumScreens = getNumScreensExcludingEmptyAndCustom();
            }
        }

        private void scheduleUpdate() {
            if (!mWaitingForUpdate) {
                mChoreographer.postFrameCallback(this);
                mWaitingForUpdate = true;
            }
        }

        public void jumpToFinal() {
            mCurrentOffset = mFinalOffset;
        }
    }

    @Override
    public void computeScroll() {
        super.computeScroll();
        mWallpaperOffset.syncWithScroll();
    }

    @Override
    public void announceForAccessibility(CharSequence text) {
        // Don't announce if apps is on top of us.
        if (!mLauncher.isAppsViewVisible()) {
            super.announceForAccessibility(text);
        }
    }

    public void showOutlinesTemporarily() {
        if (!mIsPageMoving && !isTouchActive()) {
            snapToPage(mCurrentPage);
        }
    }

    float backgroundAlphaInterpolator(float r) {
        float pivotA = 0.1f;
        float pivotB = 0.4f;
        if (r < pivotA) {
            return 0;
        } else if (r > pivotB) {
            return 1.0f;
        } else {
            return (r - pivotA)/(pivotB - pivotA);
        }
    }

    private void updatePageAlphaValues(int screenCenter) {
        if (mWorkspaceFadeInAdjacentScreens &&
                !workspaceInModalState() &&
                !mIsSwitchingState) {
            for (int i = numCustomPages(); i < getChildCount(); i++) {
                CellLayout child = (CellLayout) getChildAt(i);
                if (child != null) {
                    float scrollProgress = getScrollProgress(screenCenter, child, i);
                    float alpha = 1 - Math.abs(scrollProgress);
                    child.getShortcutsAndWidgets().setAlpha(alpha);
                }
            }
        }
    }

    @TargetApi(Build.VERSION_CODES.LOLLIPOP)
    @Override
    public void enableAccessibleDrag(boolean enable) {
        for (int i = 0; i < getChildCount(); i++) {
            CellLayout child = (CellLayout) getChildAt(i);
            child.enableAccessibleDrag(enable, CellLayout.WORKSPACE_ACCESSIBILITY_DRAG);
        }

        if (enable) {
            // We need to allow our individual children to become click handlers in this case
            setOnClickListener(null);
        } else {
            // Reset our click listener
            setOnClickListener(mLauncher);
        }
        mLauncher.getSearchDropTargetBar().enableAccessibleDrag(enable);
        mLauncher.getHotseat().getLayout()
            .enableAccessibleDrag(enable, CellLayout.WORKSPACE_ACCESSIBILITY_DRAG);
    }

    public boolean hasCustomContent() {
        return (mScreenOrder.size() > 0 && mScreenOrder.get(0) == CUSTOM_CONTENT_SCREEN_ID);
    }

    public int numCustomPages() {
        return hasCustomContent() ? 1 : 0;
    }

    public boolean isOnOrMovingToCustomContent() {
        return hasCustomContent() && getNextPage() == 0;
    }

    private void updateStateForCustomContent(int screenCenter) {
        float translationX = 0;
        float progress = 0;
        if (hasCustomContent()) {
            int index = mScreenOrder.indexOf(CUSTOM_CONTENT_SCREEN_ID);

            int scrollDelta = getScrollX() - getScrollForPage(index) -
                    getLayoutTransitionOffsetForPage(index);
            float scrollRange = getScrollForPage(index + 1) - getScrollForPage(index);
            translationX = scrollRange - scrollDelta;
            progress = (scrollRange - scrollDelta) / scrollRange;

            if (mIsRtl) {
                translationX = Math.min(0, translationX);
            } else {
                translationX = Math.max(0, translationX);
            }
            progress = Math.max(0, progress);
        }

        if (Float.compare(progress, mLastCustomContentScrollProgress) == 0) return;

        CellLayout cc = mWorkspaceScreens.get(CUSTOM_CONTENT_SCREEN_ID);
        if (progress > 0 && cc.getVisibility() != VISIBLE && !workspaceInModalState()) {
            cc.setVisibility(VISIBLE);
        }

        mLastCustomContentScrollProgress = progress;

        // We should only update the drag layer background alpha if we are not in all apps or the
        // widgets tray
        if (mState == State.NORMAL) {
            mLauncher.getDragLayer().setBackgroundAlpha(progress == 1 ? 0 : progress * 0.8f);
        }

        if (mLauncher.getHotseat() != null) {
            mLauncher.getHotseat().setTranslationX(translationX);
        }

        if (getPageIndicator() != null) {
            getPageIndicator().setTranslationX(translationX);
        }

        if (mCustomContentCallbacks != null) {
            mCustomContentCallbacks.onScrollProgressChanged(progress);
        }
    }

    @Override
    protected OnClickListener getPageIndicatorClickListener() {
        AccessibilityManager am = (AccessibilityManager)
                getContext().getSystemService(Context.ACCESSIBILITY_SERVICE);
        if (!am.isTouchExplorationEnabled()) {
            return null;
        }
        OnClickListener listener = new OnClickListener() {
            @Override
            public void onClick(View arg0) {
                mLauncher.showOverviewMode(true);
            }
        };
        return listener;
    }

    @Override
    protected void screenScrolled(int screenCenter) {
        updatePageAlphaValues(screenCenter);
        updateStateForCustomContent(screenCenter);
        enableHwLayersOnVisiblePages();
    }

    protected void onAttachedToWindow() {
        super.onAttachedToWindow();
        mWindowToken = getWindowToken();
        computeScroll();
        mDragController.setWindowToken(mWindowToken);
    }

    protected void onDetachedFromWindow() {
        super.onDetachedFromWindow();
        mWindowToken = null;
    }

    protected void onResume() {
        if (getPageIndicator() != null) {
            // In case accessibility state has changed, we need to perform this on every
            // attach to window
            OnClickListener listener = getPageIndicatorClickListener();
            if (listener != null) {
                getPageIndicator().setOnClickListener(listener);
            }
        }

        // Update wallpaper dimensions if they were changed since last onResume
        // (we also always set the wallpaper dimensions in the constructor)
        if (LauncherAppState.getInstance().hasWallpaperChangedSinceLastCheck()) {
            setWallpaperDimension();
        }
        mWallpaperIsLiveWallpaper = mWallpaperManager.getWallpaperInfo() != null;
        // Force the wallpaper offset steps to be set again, because another app might have changed
        // them
        mLastSetWallpaperOffsetSteps = 0f;
    }

    @Override
    protected void onLayout(boolean changed, int left, int top, int right, int bottom) {
        if (mFirstLayout && mCurrentPage >= 0 && mCurrentPage < getChildCount()) {
            mWallpaperOffset.syncWithScroll();
            mWallpaperOffset.jumpToFinal();
        }
        super.onLayout(changed, left, top, right, bottom);
    }

    @Override
    protected void onDraw(Canvas canvas) {
        super.onDraw(canvas);

        // Call back to LauncherModel to finish binding after the first draw
        post(mBindPages);
    }

    @Override
    protected boolean onRequestFocusInDescendants(int direction, Rect previouslyFocusedRect) {
        if (!mLauncher.isAppsViewVisible()) {
            final Folder openFolder = getOpenFolder();
            if (openFolder != null) {
                return openFolder.requestFocus(direction, previouslyFocusedRect);
            } else {
                return super.onRequestFocusInDescendants(direction, previouslyFocusedRect);
            }
        }
        return false;
    }

    @Override
    public int getDescendantFocusability() {
        if (workspaceInModalState()) {
            return ViewGroup.FOCUS_BLOCK_DESCENDANTS;
        }
        return super.getDescendantFocusability();
    }

    @Override
    public void addFocusables(ArrayList<View> views, int direction, int focusableMode) {
        if (!mLauncher.isAppsViewVisible()) {
            final Folder openFolder = getOpenFolder();
            if (openFolder != null) {
                openFolder.addFocusables(views, direction);
            } else {
                super.addFocusables(views, direction, focusableMode);
            }
        }
    }

    public boolean workspaceInModalState() {
        return mState != State.NORMAL;
    }

    void enableChildrenCache(int fromPage, int toPage) {
        if (fromPage > toPage) {
            final int temp = fromPage;
            fromPage = toPage;
            toPage = temp;
        }

        final int screenCount = getChildCount();

        fromPage = Math.max(fromPage, 0);
        toPage = Math.min(toPage, screenCount - 1);

        for (int i = fromPage; i <= toPage; i++) {
            final CellLayout layout = (CellLayout) getChildAt(i);
            layout.setChildrenDrawnWithCacheEnabled(true);
            layout.setChildrenDrawingCacheEnabled(true);
        }
    }

    void clearChildrenCache() {
        final int screenCount = getChildCount();
        for (int i = 0; i < screenCount; i++) {
            final CellLayout layout = (CellLayout) getChildAt(i);
            layout.setChildrenDrawnWithCacheEnabled(false);
            // In software mode, we don't want the items to continue to be drawn into bitmaps
            if (!isHardwareAccelerated()) {
                layout.setChildrenDrawingCacheEnabled(false);
            }
        }
    }

    @Thunk void updateChildrenLayersEnabled(boolean force) {
        boolean small = mState == State.OVERVIEW || mIsSwitchingState;
        boolean enableChildrenLayers = force || small || mAnimatingViewIntoPlace || isPageMoving();

        if (enableChildrenLayers != mChildrenLayersEnabled) {
            mChildrenLayersEnabled = enableChildrenLayers;
            if (mChildrenLayersEnabled) {
                enableHwLayersOnVisiblePages();
            } else {
                for (int i = 0; i < getPageCount(); i++) {
                    final CellLayout cl = (CellLayout) getChildAt(i);
                    cl.enableHardwareLayer(false);
                }
            }
        }
    }

    private void enableHwLayersOnVisiblePages() {
        if (mChildrenLayersEnabled) {
            final int screenCount = getChildCount();
            getVisiblePages(mTempVisiblePagesRange);
            int leftScreen = mTempVisiblePagesRange[0];
            int rightScreen = mTempVisiblePagesRange[1];
            if (leftScreen == rightScreen) {
                // make sure we're caching at least two pages always
                if (rightScreen < screenCount - 1) {
                    rightScreen++;
                } else if (leftScreen > 0) {
                    leftScreen--;
                }
            }

            final CellLayout customScreen = mWorkspaceScreens.get(CUSTOM_CONTENT_SCREEN_ID);
            for (int i = 0; i < screenCount; i++) {
                final CellLayout layout = (CellLayout) getPageAt(i);

                // enable layers between left and right screen inclusive, except for the
                // customScreen, which may animate its content during transitions.
                boolean enableLayer = layout != customScreen &&
                        leftScreen <= i && i <= rightScreen && shouldDrawChild(layout);
                layout.enableHardwareLayer(enableLayer);
            }
        }
    }

    public void buildPageHardwareLayers() {
        // force layers to be enabled just for the call to buildLayer
        updateChildrenLayersEnabled(true);
        if (getWindowToken() != null) {
            final int childCount = getChildCount();
            for (int i = 0; i < childCount; i++) {
                CellLayout cl = (CellLayout) getChildAt(i);
                cl.buildHardwareLayer();
            }
        }
        updateChildrenLayersEnabled(false);
    }

    @Override
    protected void getVisiblePages(int[] range) {
        super.getVisiblePages(range);
        if (mState == State.OVERVIEW || mState == State.SPRING_LOADED) {
            // In overview mode, make sure that the two side pages are visible.
            range[0] = Math.min(range[0], Math.max(getCurrentPage() - 1, numCustomPages()));
            range[1] = Math.max(range[0], Math.min(getCurrentPage() + 1, getPageCount() - 1));
        }
    }

    protected void onWallpaperTap(MotionEvent ev) {
        final int[] position = mTempXY;
        getLocationOnScreen(position);

        int pointerIndex = ev.getActionIndex();
        position[0] += (int) ev.getX(pointerIndex);
        position[1] += (int) ev.getY(pointerIndex);

        mWallpaperManager.sendWallpaperCommand(getWindowToken(),
                ev.getAction() == MotionEvent.ACTION_UP
                        ? WallpaperManager.COMMAND_TAP : WallpaperManager.COMMAND_SECONDARY_TAP,
                position[0], position[1], 0, null);
    }

    /*
    *
    * We call these methods (onDragStartedWithItemSpans/onDragStartedWithSize) whenever we
    * start a drag in Launcher, regardless of whether the drag has ever entered the Workspace
    *
    * These methods mark the appropriate pages as accepting drops (which alters their visual
    * appearance).
    *
    */
    private static Rect getDrawableBounds(Drawable d) {
        Rect bounds = new Rect();
        d.copyBounds(bounds);
        if (bounds.width() == 0 || bounds.height() == 0) {
            bounds.set(0, 0, d.getIntrinsicWidth(), d.getIntrinsicHeight());
        } else {
            bounds.offsetTo(0, 0);
        }
        if (d instanceof PreloadIconDrawable) {
            int inset = -((PreloadIconDrawable) d).getOutset();
            bounds.inset(inset, inset);
        }
        return bounds;
    }

    public void onExternalDragStartedWithItem(View v) {
        // Compose a drag bitmap with the view scaled to the icon size
        DeviceProfile grid = mLauncher.getDeviceProfile();
        int iconSize = grid.iconSizePx;
        int bmpWidth = v.getMeasuredWidth();
        int bmpHeight = v.getMeasuredHeight();

        // If this is a text view, use its drawable instead
        if (v instanceof TextView) {
            Drawable d = getTextViewIcon((TextView) v);
            Rect bounds = getDrawableBounds(d);
            bmpWidth = bounds.width();
            bmpHeight = bounds.height();
        }

        // Compose the bitmap to create the icon from
        Bitmap b = Bitmap.createBitmap(bmpWidth, bmpHeight,
                Bitmap.Config.ARGB_8888);
        mCanvas.setBitmap(b);
        drawDragView(v, mCanvas, 0);
        mCanvas.setBitmap(null);

        // The outline is used to visualize where the item will land if dropped
        mDragOutline = createDragOutline(b, DRAG_BITMAP_PADDING, iconSize, iconSize, true);
    }

    public void onDragStartedWithItem(PendingAddItemInfo info, Bitmap b, boolean clipAlpha) {
        int[] size = estimateItemSize(info, false);

        // The outline is used to visualize where the item will land if dropped
        mDragOutline = createDragOutline(b, DRAG_BITMAP_PADDING, size[0], size[1], clipAlpha);
    }

    public void exitWidgetResizeMode() {
        DragLayer dragLayer = mLauncher.getDragLayer();
        dragLayer.clearAllResizeFrames();
    }

    @Override
    protected void getFreeScrollPageRange(int[] range) {
        getOverviewModePages(range);
    }

    private void getOverviewModePages(int[] range) {
        int start = numCustomPages();
        int end = getChildCount() - 1;

        range[0] = Math.max(0, Math.min(start, getChildCount() - 1));
        range[1] = Math.max(0,  end);
    }

    public void onStartReordering() {
        super.onStartReordering();
        // Reordering handles its own animations, disable the automatic ones.
        disableLayoutTransitions();
    }

    public void onEndReordering() {
        super.onEndReordering();

        if (mLauncher.isWorkspaceLoading()) {
            // Invalid and dangerous operation if workspace is loading
            return;
        }

        mScreenOrder.clear();
        int count = getChildCount();
        for (int i = 0; i < count; i++) {
            CellLayout cl = ((CellLayout) getChildAt(i));
            mScreenOrder.add(getIdForScreen(cl));
        }

        mLauncher.getModel().updateWorkspaceScreenOrder(mLauncher, mScreenOrder);

        // Re-enable auto layout transitions for page deletion.
        enableLayoutTransitions();
    }

    public boolean isInOverviewMode() {
        return mState == State.OVERVIEW;
    }

    public void snapToPageFromOverView(int whichPage) {
        mStateTransitionAnimation.snapToPageFromOverView(whichPage);
    }

    int getOverviewModeTranslationY() {
        DeviceProfile grid = mLauncher.getDeviceProfile();
        Rect workspacePadding = grid.getWorkspacePadding(Utilities.isRtl(getResources()));
        int overviewButtonBarHeight = grid.getOverviewModeButtonBarHeight();

        int scaledHeight = (int) (mOverviewModeShrinkFactor * getNormalChildHeight());
        int workspaceTop = mInsets.top + workspacePadding.top;
        int workspaceBottom = getViewportHeight() - mInsets.bottom - workspacePadding.bottom;
        int overviewTop = mInsets.top;
        int overviewBottom = getViewportHeight() - mInsets.bottom - overviewButtonBarHeight;
        int workspaceOffsetTopEdge = workspaceTop + ((workspaceBottom - workspaceTop) - scaledHeight) / 2;
        int overviewOffsetTopEdge = overviewTop + (overviewBottom - overviewTop - scaledHeight) / 2;
        return -workspaceOffsetTopEdge + overviewOffsetTopEdge;
    }

    /**
     * Sets the current workspace {@link State}, returning an animation transitioning the workspace
     * to that new state.
     */
<<<<<<< HEAD
    public Animator setStateWithAnimation(State toState, boolean animated,
            boolean hasOverlaySearchBar, HashMap<View, Integer> layerViews) {
        // Create the animation to the new state
        Animator workspaceAnim =  mStateTransitionAnimation.getAnimationToState(mState,
                toState, animated, hasOverlaySearchBar, layerViews);
=======
    public Animator setStateWithAnimation(State toState, int toPage, boolean animated,
            HashMap<View, Integer> layerViews) {
        // Create the animation to the new state
        Animator workspaceAnim =  mStateTransitionAnimation.getAnimationToState(mState,
                toState, toPage, animated, layerViews);
>>>>>>> 0ad33066

        // Update the current state
        mState = toState;
        updateAccessibilityFlags();
        if (mState == State.OVERVIEW || mState == State.SPRING_LOADED) {
            // Redraw pages, as we might want to draw pages which were not visible.
            invalidate();
        }

        return workspaceAnim;
    }

    State getState() {
        return mState;
    }

    public void updateAccessibilityFlags() {
        if (Utilities.isLmpOrAbove()) {
            int total = getPageCount();
            for (int i = numCustomPages(); i < total; i++) {
                updateAccessibilityFlags((CellLayout) getPageAt(i), i);
            }
            setImportantForAccessibility((mState == State.NORMAL || mState == State.OVERVIEW)
                    ? IMPORTANT_FOR_ACCESSIBILITY_AUTO
                            : IMPORTANT_FOR_ACCESSIBILITY_NO_HIDE_DESCENDANTS);
        } else {
            int accessible = mState == State.NORMAL ?
                    IMPORTANT_FOR_ACCESSIBILITY_AUTO :
                        IMPORTANT_FOR_ACCESSIBILITY_NO_HIDE_DESCENDANTS;
            setImportantForAccessibility(accessible);
        }
    }

    private void updateAccessibilityFlags(CellLayout page, int pageNo) {
        if (mState == State.OVERVIEW) {
            page.setImportantForAccessibility(IMPORTANT_FOR_ACCESSIBILITY_YES);
            page.getShortcutsAndWidgets().setImportantForAccessibility(
                    IMPORTANT_FOR_ACCESSIBILITY_NO_HIDE_DESCENDANTS);
            page.setContentDescription(getPageDescription(pageNo));

            if (mPagesAccessibilityDelegate == null) {
                mPagesAccessibilityDelegate = new OverviewScreenAccessibilityDelegate(this);
            }
            page.setAccessibilityDelegate(mPagesAccessibilityDelegate);
        } else {
            int accessible = mState == State.NORMAL ?
                    IMPORTANT_FOR_ACCESSIBILITY_AUTO :
                        IMPORTANT_FOR_ACCESSIBILITY_NO_HIDE_DESCENDANTS;
            page.setImportantForAccessibility(IMPORTANT_FOR_ACCESSIBILITY_NO);
            page.getShortcutsAndWidgets().setImportantForAccessibility(accessible);
            page.setContentDescription(null);
            page.setAccessibilityDelegate(null);
        }
    }

    @Override
    public void onLauncherTransitionPrepare(Launcher l, boolean animated, boolean toWorkspace) {
        mIsSwitchingState = true;

        // Invalidate here to ensure that the pages are rendered during the state change transition.
        invalidate();

        updateChildrenLayersEnabled(false);
        hideCustomContentIfNecessary();
    }

    @Override
    public void onLauncherTransitionStart(Launcher l, boolean animated, boolean toWorkspace) {
    }

    @Override
    public void onLauncherTransitionStep(Launcher l, float t) {
        mTransitionProgress = t;
    }

    @Override
    public void onLauncherTransitionEnd(Launcher l, boolean animated, boolean toWorkspace) {
        mIsSwitchingState = false;
        updateChildrenLayersEnabled(false);
        showCustomContentIfNecessary();
    }

    void updateCustomContentVisibility() {
        int visibility = mState == Workspace.State.NORMAL ? VISIBLE : INVISIBLE;
        if (hasCustomContent()) {
            mWorkspaceScreens.get(CUSTOM_CONTENT_SCREEN_ID).setVisibility(visibility);
        }
    }

    void showCustomContentIfNecessary() {
        boolean show  = mState == Workspace.State.NORMAL;
        if (show && hasCustomContent()) {
            mWorkspaceScreens.get(CUSTOM_CONTENT_SCREEN_ID).setVisibility(VISIBLE);
        }
    }

    void hideCustomContentIfNecessary() {
        boolean hide  = mState != Workspace.State.NORMAL;
        if (hide && hasCustomContent()) {
            disableLayoutTransitions();
            mWorkspaceScreens.get(CUSTOM_CONTENT_SCREEN_ID).setVisibility(INVISIBLE);
            enableLayoutTransitions();
        }
    }

    /**
     * Returns the drawable for the given text view.
     */
    public static Drawable getTextViewIcon(TextView tv) {
        final Drawable[] drawables = tv.getCompoundDrawables();
        for (int i = 0; i < drawables.length; i++) {
            if (drawables[i] != null) {
                return drawables[i];
            }
        }
        return null;
    }

    /**
     * Draw the View v into the given Canvas.
     *
     * @param v the view to draw
     * @param destCanvas the canvas to draw on
     * @param padding the horizontal and vertical padding to use when drawing
     */
    private static void drawDragView(View v, Canvas destCanvas, int padding) {
        final Rect clipRect = sTempRect;
        v.getDrawingRect(clipRect);

        boolean textVisible = false;

        destCanvas.save();
        if (v instanceof TextView) {
            Drawable d = getTextViewIcon((TextView) v);
            Rect bounds = getDrawableBounds(d);
            clipRect.set(0, 0, bounds.width() + padding, bounds.height() + padding);
            destCanvas.translate(padding / 2 - bounds.left, padding / 2 - bounds.top);
            d.draw(destCanvas);
        } else {
            if (v instanceof FolderIcon) {
                // For FolderIcons the text can bleed into the icon area, and so we need to
                // hide the text completely (which can't be achieved by clipping).
                if (((FolderIcon) v).getTextVisible()) {
                    ((FolderIcon) v).setTextVisible(false);
                    textVisible = true;
                }
            }
            destCanvas.translate(-v.getScrollX() + padding / 2, -v.getScrollY() + padding / 2);
            destCanvas.clipRect(clipRect, Op.REPLACE);
            v.draw(destCanvas);

            // Restore text visibility of FolderIcon if necessary
            if (textVisible) {
                ((FolderIcon) v).setTextVisible(true);
            }
        }
        destCanvas.restore();
    }

    /**
     * Returns a new bitmap to show when the given View is being dragged around.
     * Responsibility for the bitmap is transferred to the caller.
     * @param expectedPadding padding to add to the drag view. If a different padding was used
     * its value will be changed
     */
    public Bitmap createDragBitmap(View v, AtomicInteger expectedPadding) {
        Bitmap b;

        int padding = expectedPadding.get();
        if (v instanceof TextView) {
            Drawable d = getTextViewIcon((TextView) v);
            Rect bounds = getDrawableBounds(d);
            b = Bitmap.createBitmap(bounds.width() + padding,
                    bounds.height() + padding, Bitmap.Config.ARGB_8888);
            expectedPadding.set(padding - bounds.left - bounds.top);
        } else {
            b = Bitmap.createBitmap(
                    v.getWidth() + padding, v.getHeight() + padding, Bitmap.Config.ARGB_8888);
        }

        mCanvas.setBitmap(b);
        drawDragView(v, mCanvas, padding);
        mCanvas.setBitmap(null);

        return b;
    }

    /**
     * Returns a new bitmap to be used as the object outline, e.g. to visualize the drop location.
     * Responsibility for the bitmap is transferred to the caller.
     */
    private Bitmap createDragOutline(View v, int padding) {
        final int outlineColor = getResources().getColor(R.color.outline_color);
        final Bitmap b = Bitmap.createBitmap(
                v.getWidth() + padding, v.getHeight() + padding, Bitmap.Config.ARGB_8888);

        mCanvas.setBitmap(b);
        drawDragView(v, mCanvas, padding);
        mOutlineHelper.applyExpensiveOutlineWithBlur(b, mCanvas, outlineColor, outlineColor);
        mCanvas.setBitmap(null);
        return b;
    }

    /**
     * Returns a new bitmap to be used as the object outline, e.g. to visualize the drop location.
     * Responsibility for the bitmap is transferred to the caller.
     */
    private Bitmap createDragOutline(Bitmap orig, int padding, int w, int h,
            boolean clipAlpha) {
        final int outlineColor = getResources().getColor(R.color.outline_color);
        final Bitmap b = Bitmap.createBitmap(w, h, Bitmap.Config.ARGB_8888);
        mCanvas.setBitmap(b);

        Rect src = new Rect(0, 0, orig.getWidth(), orig.getHeight());
        float scaleFactor = Math.min((w - padding) / (float) orig.getWidth(),
                (h - padding) / (float) orig.getHeight());
        int scaledWidth = (int) (scaleFactor * orig.getWidth());
        int scaledHeight = (int) (scaleFactor * orig.getHeight());
        Rect dst = new Rect(0, 0, scaledWidth, scaledHeight);

        // center the image
        dst.offset((w - scaledWidth) / 2, (h - scaledHeight) / 2);

        mCanvas.drawBitmap(orig, src, dst, null);
        mOutlineHelper.applyExpensiveOutlineWithBlur(b, mCanvas, outlineColor, outlineColor,
                clipAlpha);
        mCanvas.setBitmap(null);

        return b;
    }

    public void startDrag(CellLayout.CellInfo cellInfo) {
        startDrag(cellInfo, false);
    }

    @Override
    public void startDrag(CellLayout.CellInfo cellInfo, boolean accessible) {
        View child = cellInfo.cell;

        // Make sure the drag was started by a long press as opposed to a long click.
        if (!child.isInTouchMode()) {
            return;
        }

        mDragInfo = cellInfo;
        child.setVisibility(INVISIBLE);
        CellLayout layout = (CellLayout) child.getParent().getParent();
        layout.prepareChildForDrag(child);

        beginDragShared(child, this, accessible);
    }

    public void beginDragShared(View child, DragSource source, boolean accessible) {
        beginDragShared(child, new Point(), source, accessible);
    }

    public void beginDragShared(View child, Point relativeTouchPos, DragSource source,
            boolean accessible) {
        child.clearFocus();
        child.setPressed(false);

        // The outline is used to visualize where the item will land if dropped
        mDragOutline = createDragOutline(child, DRAG_BITMAP_PADDING);

        mLauncher.onDragStarted(child);
        // The drag bitmap follows the touch point around on the screen
        AtomicInteger padding = new AtomicInteger(DRAG_BITMAP_PADDING);
        final Bitmap b = createDragBitmap(child, padding);

        final int bmpWidth = b.getWidth();
        final int bmpHeight = b.getHeight();

        float scale = mLauncher.getDragLayer().getLocationInDragLayer(child, mTempXY);
        int dragLayerX = Math.round(mTempXY[0] - (bmpWidth - scale * child.getWidth()) / 2);
        int dragLayerY = Math.round(mTempXY[1] - (bmpHeight - scale * bmpHeight) / 2
                        - padding.get() / 2);

        DeviceProfile grid = mLauncher.getDeviceProfile();
        Point dragVisualizeOffset = null;
        Rect dragRect = null;
        if (child instanceof BubbleTextView) {
            BubbleTextView icon = (BubbleTextView) child;
            int iconSize = grid.iconSizePx;
            int top = child.getPaddingTop();
            int left = (bmpWidth - iconSize) / 2;
            int right = left + iconSize;
            int bottom = top + iconSize;
            if (icon.isLayoutHorizontal()) {
                // If the layout is horizontal, then if we are just picking up the icon, then just
                // use the child position since the icon is top-left aligned.  Otherwise, offset
                // the drag layer position horizontally so that the icon is under the current
                // touch position.
                if (icon.getIcon().getBounds().contains(relativeTouchPos.x, relativeTouchPos.y)) {
                    dragLayerX = Math.round(mTempXY[0]);
                } else {
                    dragLayerX = Math.round(mTempXY[0] + relativeTouchPos.x - (bmpWidth / 2));
                }
            }
            dragLayerY += top;
            // Note: The drag region is used to calculate drag layer offsets, but the
            // dragVisualizeOffset in addition to the dragRect (the size) to position the outline.
            dragVisualizeOffset = new Point(-padding.get() / 2, padding.get() / 2);
            dragRect = new Rect(left, top, right, bottom);
        } else if (child instanceof FolderIcon) {
            int previewSize = grid.folderIconSizePx;
            dragVisualizeOffset = new Point(-padding.get() / 2,
                    padding.get() / 2 - child.getPaddingTop());
            dragRect = new Rect(0, child.getPaddingTop(), child.getWidth(), previewSize);
        }

        // Clear the pressed state if necessary
        if (child instanceof BubbleTextView) {
            BubbleTextView icon = (BubbleTextView) child;
            icon.clearPressedBackground();
        }

        Object dragObject = child.getTag();
        if (!(dragObject instanceof ItemInfo)) {
            String msg = "Drag started with a view that has no tag set. This "
                    + "will cause a crash (issue 11627249) down the line. "
                    + "View: " + child + "  tag: " + child.getTag();
            throw new IllegalStateException(msg);
        }

        DragView dv = mDragController.startDrag(b, dragLayerX, dragLayerY, source,
                (ItemInfo) dragObject, DragController.DRAG_ACTION_MOVE, dragVisualizeOffset,
                dragRect, scale, accessible);
        dv.setIntrinsicIconScaleFactor(source.getIntrinsicIconScaleFactor());

        if (child.getParent() instanceof ShortcutAndWidgetContainer) {
            mDragSourceInternal = (ShortcutAndWidgetContainer) child.getParent();
        }

        b.recycle();
    }

    public void beginExternalDragShared(View child, DragSource source) {
        DeviceProfile grid = mLauncher.getDeviceProfile();
        int iconSize = grid.iconSizePx;

        // Notify launcher of drag start
        mLauncher.onDragStarted(child);

        // Compose a new drag bitmap that is of the icon size
        AtomicInteger padding = new AtomicInteger(DRAG_BITMAP_PADDING);
        final Bitmap tmpB = createDragBitmap(child, padding);
        Bitmap b = Bitmap.createBitmap(iconSize, iconSize, Bitmap.Config.ARGB_8888);
        Paint p = new Paint();
        p.setFilterBitmap(true);
        mCanvas.setBitmap(b);
        mCanvas.drawBitmap(tmpB, new Rect(0, 0, tmpB.getWidth(), tmpB.getHeight()),
                new Rect(0, 0, iconSize, iconSize), p);
        mCanvas.setBitmap(null);

        // Find the child's location on the screen
        int bmpWidth = tmpB.getWidth();
        float iconScale = (float) bmpWidth / iconSize;
        float scale = mLauncher.getDragLayer().getLocationInDragLayer(child, mTempXY) * iconScale;
        int dragLayerX = Math.round(mTempXY[0] - (bmpWidth - scale * child.getWidth()) / 2);
        int dragLayerY = Math.round(mTempXY[1]);

        // Note: The drag region is used to calculate drag layer offsets, but the
        // dragVisualizeOffset in addition to the dragRect (the size) to position the outline.
        Point dragVisualizeOffset = new Point(-padding.get() / 2, padding.get() / 2);
        Rect dragRect = new Rect(0, 0, iconSize, iconSize);

        Object dragObject = child.getTag();
        if (!(dragObject instanceof ItemInfo)) {
            String msg = "Drag started with a view that has no tag set. This "
                    + "will cause a crash (issue 11627249) down the line. "
                    + "View: " + child + "  tag: " + child.getTag();
            throw new IllegalStateException(msg);
        }

        // Start the drag
        DragView dv = mDragController.startDrag(b, dragLayerX, dragLayerY, source,
                (ItemInfo) dragObject, DragController.DRAG_ACTION_MOVE, dragVisualizeOffset,
                dragRect, scale, false);
        dv.setIntrinsicIconScaleFactor(source.getIntrinsicIconScaleFactor());

        // Recycle temporary bitmaps
        tmpB.recycle();
    }

    public boolean transitionStateShouldAllowDrop() {
        return ((!isSwitchingState() || mTransitionProgress > 0.5f) &&
                (mState == State.NORMAL || mState == State.SPRING_LOADED));
    }

    /**
     * {@inheritDoc}
     */
    public boolean acceptDrop(DragObject d) {
        // If it's an external drop (e.g. from All Apps), check if it should be accepted
        CellLayout dropTargetLayout = mDropToLayout;
        if (d.dragSource != this) {
            // Don't accept the drop if we're not over a screen at time of drop
            if (dropTargetLayout == null) {
                return false;
            }
            if (!transitionStateShouldAllowDrop()) return false;

            mDragViewVisualCenter = d.getVisualCenter(mDragViewVisualCenter);

            // We want the point to be mapped to the dragTarget.
            if (mLauncher.isHotseatLayout(dropTargetLayout)) {
                mapPointFromSelfToHotseatLayout(mLauncher.getHotseat(), mDragViewVisualCenter);
            } else {
                mapPointFromSelfToChild(dropTargetLayout, mDragViewVisualCenter, null);
            }

            int spanX = 1;
            int spanY = 1;
            if (mDragInfo != null) {
                final CellLayout.CellInfo dragCellInfo = mDragInfo;
                spanX = dragCellInfo.spanX;
                spanY = dragCellInfo.spanY;
            } else {
                spanX = d.dragInfo.spanX;
                spanY = d.dragInfo.spanY;
            }

            int minSpanX = spanX;
            int minSpanY = spanY;
            if (d.dragInfo instanceof PendingAddWidgetInfo) {
                minSpanX = ((PendingAddWidgetInfo) d.dragInfo).minSpanX;
                minSpanY = ((PendingAddWidgetInfo) d.dragInfo).minSpanY;
            }

            mTargetCell = findNearestArea((int) mDragViewVisualCenter[0],
                    (int) mDragViewVisualCenter[1], minSpanX, minSpanY, dropTargetLayout,
                    mTargetCell);
            float distance = dropTargetLayout.getDistanceFromCell(mDragViewVisualCenter[0],
                    mDragViewVisualCenter[1], mTargetCell);
            if (mCreateUserFolderOnDrop && willCreateUserFolder(d.dragInfo,
                    dropTargetLayout, mTargetCell, distance, true)) {
                return true;
            }

            if (mAddToExistingFolderOnDrop && willAddToExistingUserFolder(d.dragInfo,
                    dropTargetLayout, mTargetCell, distance)) {
                return true;
            }

            int[] resultSpan = new int[2];
            mTargetCell = dropTargetLayout.performReorder((int) mDragViewVisualCenter[0],
                    (int) mDragViewVisualCenter[1], minSpanX, minSpanY, spanX, spanY,
                    null, mTargetCell, resultSpan, CellLayout.MODE_ACCEPT_DROP);
            boolean foundCell = mTargetCell[0] >= 0 && mTargetCell[1] >= 0;

            // Don't accept the drop if there's no room for the item
            if (!foundCell) {
                // Don't show the message if we are dropping on the AllApps button and the hotseat
                // is full
                boolean isHotseat = mLauncher.isHotseatLayout(dropTargetLayout);
                if (mTargetCell != null && isHotseat) {
                    Hotseat hotseat = mLauncher.getHotseat();
                    if (hotseat.isAllAppsButtonRank(
                            hotseat.getOrderInHotseat(mTargetCell[0], mTargetCell[1]))) {
                        return false;
                    }
                }

                mLauncher.showOutOfSpaceMessage(isHotseat);
                return false;
            }
        }

        long screenId = getIdForScreen(dropTargetLayout);
        if (screenId == EXTRA_EMPTY_SCREEN_ID) {
            commitExtraEmptyScreen();
        }

        return true;
    }

    boolean willCreateUserFolder(ItemInfo info, CellLayout target, int[] targetCell, float
            distance, boolean considerTimeout) {
        if (distance > mMaxDistanceForFolderCreation) return false;
        View dropOverView = target.getChildAt(targetCell[0], targetCell[1]);

        if (dropOverView != null) {
            CellLayout.LayoutParams lp = (CellLayout.LayoutParams) dropOverView.getLayoutParams();
            if (lp.useTmpCoords && (lp.tmpCellX != lp.cellX || lp.tmpCellY != lp.tmpCellY)) {
                return false;
            }
        }

        boolean hasntMoved = false;
        if (mDragInfo != null) {
            hasntMoved = dropOverView == mDragInfo.cell;
        }

        if (dropOverView == null || hasntMoved || (considerTimeout && !mCreateUserFolderOnDrop)) {
            return false;
        }

        boolean aboveShortcut = (dropOverView.getTag() instanceof ShortcutInfo);
        boolean willBecomeShortcut =
                (info.itemType == LauncherSettings.Favorites.ITEM_TYPE_APPLICATION ||
                info.itemType == LauncherSettings.Favorites.ITEM_TYPE_SHORTCUT);

        return (aboveShortcut && willBecomeShortcut);
    }

    boolean willAddToExistingUserFolder(ItemInfo dragInfo, CellLayout target, int[] targetCell,
            float distance) {
        if (distance > mMaxDistanceForFolderCreation) return false;
        View dropOverView = target.getChildAt(targetCell[0], targetCell[1]);

        if (dropOverView != null) {
            CellLayout.LayoutParams lp = (CellLayout.LayoutParams) dropOverView.getLayoutParams();
            if (lp.useTmpCoords && (lp.tmpCellX != lp.cellX || lp.tmpCellY != lp.tmpCellY)) {
                return false;
            }
        }

        if (dropOverView instanceof FolderIcon) {
            FolderIcon fi = (FolderIcon) dropOverView;
            if (fi.acceptDrop(dragInfo)) {
                return true;
            }
        }
        return false;
    }

    boolean createUserFolderIfNecessary(View newView, long container, CellLayout target,
            int[] targetCell, float distance, boolean external, DragView dragView,
            Runnable postAnimationRunnable) {
        if (distance > mMaxDistanceForFolderCreation) return false;
        View v = target.getChildAt(targetCell[0], targetCell[1]);

        boolean hasntMoved = false;
        if (mDragInfo != null) {
            CellLayout cellParent = getParentCellLayoutForView(mDragInfo.cell);
            hasntMoved = (mDragInfo.cellX == targetCell[0] &&
                    mDragInfo.cellY == targetCell[1]) && (cellParent == target);
        }

        if (v == null || hasntMoved || !mCreateUserFolderOnDrop) return false;
        mCreateUserFolderOnDrop = false;
        final long screenId = (targetCell == null) ? mDragInfo.screenId : getIdForScreen(target);

        boolean aboveShortcut = (v.getTag() instanceof ShortcutInfo);
        boolean willBecomeShortcut = (newView.getTag() instanceof ShortcutInfo);

        if (aboveShortcut && willBecomeShortcut) {
            ShortcutInfo sourceInfo = (ShortcutInfo) newView.getTag();
            ShortcutInfo destInfo = (ShortcutInfo) v.getTag();
            // if the drag started here, we need to remove it from the workspace
            if (!external) {
                getParentCellLayoutForView(mDragInfo.cell).removeView(mDragInfo.cell);
            }

            Rect folderLocation = new Rect();
            float scale = mLauncher.getDragLayer().getDescendantRectRelativeToSelf(v, folderLocation);
            target.removeView(v);

            FolderIcon fi =
                mLauncher.addFolder(target, container, screenId, targetCell[0], targetCell[1]);
            destInfo.cellX = -1;
            destInfo.cellY = -1;
            sourceInfo.cellX = -1;
            sourceInfo.cellY = -1;

            // If the dragView is null, we can't animate
            boolean animate = dragView != null;
            if (animate) {
                fi.performCreateAnimation(destInfo, v, sourceInfo, dragView, folderLocation, scale,
                        postAnimationRunnable);
            } else {
                fi.addItem(destInfo);
                fi.addItem(sourceInfo);
            }
            return true;
        }
        return false;
    }

    boolean addToExistingFolderIfNecessary(View newView, CellLayout target, int[] targetCell,
            float distance, DragObject d, boolean external) {
        if (distance > mMaxDistanceForFolderCreation) return false;

        View dropOverView = target.getChildAt(targetCell[0], targetCell[1]);
        if (!mAddToExistingFolderOnDrop) return false;
        mAddToExistingFolderOnDrop = false;

        if (dropOverView instanceof FolderIcon) {
            FolderIcon fi = (FolderIcon) dropOverView;
            if (fi.acceptDrop(d.dragInfo)) {
                fi.onDrop(d);

                // if the drag started here, we need to remove it from the workspace
                if (!external) {
                    getParentCellLayoutForView(mDragInfo.cell).removeView(mDragInfo.cell);
                }
                return true;
            }
        }
        return false;
    }

    @Override
    public void prepareAccessibilityDrop() { }

    public void onDrop(final DragObject d) {
        mDragViewVisualCenter = d.getVisualCenter(mDragViewVisualCenter);
        CellLayout dropTargetLayout = mDropToLayout;

        // We want the point to be mapped to the dragTarget.
        if (dropTargetLayout != null) {
            if (mLauncher.isHotseatLayout(dropTargetLayout)) {
                mapPointFromSelfToHotseatLayout(mLauncher.getHotseat(), mDragViewVisualCenter);
            } else {
                mapPointFromSelfToChild(dropTargetLayout, mDragViewVisualCenter, null);
            }
        }

        int snapScreen = -1;
        boolean resizeOnDrop = false;
        if (d.dragSource != this) {
            final int[] touchXY = new int[] { (int) mDragViewVisualCenter[0],
                    (int) mDragViewVisualCenter[1] };
            onDropExternal(touchXY, d.dragInfo, dropTargetLayout, false, d);
        } else if (mDragInfo != null) {
            final View cell = mDragInfo.cell;

            Runnable resizeRunnable = null;
            if (dropTargetLayout != null && !d.cancelled) {
                // Move internally
                boolean hasMovedLayouts = (getParentCellLayoutForView(cell) != dropTargetLayout);
                boolean hasMovedIntoHotseat = mLauncher.isHotseatLayout(dropTargetLayout);
                long container = hasMovedIntoHotseat ?
                        LauncherSettings.Favorites.CONTAINER_HOTSEAT :
                        LauncherSettings.Favorites.CONTAINER_DESKTOP;
                long screenId = (mTargetCell[0] < 0) ?
                        mDragInfo.screenId : getIdForScreen(dropTargetLayout);
                int spanX = mDragInfo != null ? mDragInfo.spanX : 1;
                int spanY = mDragInfo != null ? mDragInfo.spanY : 1;
                // First we find the cell nearest to point at which the item is
                // dropped, without any consideration to whether there is an item there.

                mTargetCell = findNearestArea((int) mDragViewVisualCenter[0], (int)
                        mDragViewVisualCenter[1], spanX, spanY, dropTargetLayout, mTargetCell);
                float distance = dropTargetLayout.getDistanceFromCell(mDragViewVisualCenter[0],
                        mDragViewVisualCenter[1], mTargetCell);

                // If the item being dropped is a shortcut and the nearest drop
                // cell also contains a shortcut, then create a folder with the two shortcuts.
                if (!mInScrollArea && createUserFolderIfNecessary(cell, container,
                        dropTargetLayout, mTargetCell, distance, false, d.dragView, null)) {
                    return;
                }

                if (addToExistingFolderIfNecessary(cell, dropTargetLayout, mTargetCell,
                        distance, d, false)) {
                    return;
                }

                // Aside from the special case where we're dropping a shortcut onto a shortcut,
                // we need to find the nearest cell location that is vacant
                ItemInfo item = d.dragInfo;
                int minSpanX = item.spanX;
                int minSpanY = item.spanY;
                if (item.minSpanX > 0 && item.minSpanY > 0) {
                    minSpanX = item.minSpanX;
                    minSpanY = item.minSpanY;
                }

                int[] resultSpan = new int[2];
                mTargetCell = dropTargetLayout.performReorder((int) mDragViewVisualCenter[0],
                        (int) mDragViewVisualCenter[1], minSpanX, minSpanY, spanX, spanY, cell,
                        mTargetCell, resultSpan, CellLayout.MODE_ON_DROP);

                boolean foundCell = mTargetCell[0] >= 0 && mTargetCell[1] >= 0;

                // if the widget resizes on drop
                if (foundCell && (cell instanceof AppWidgetHostView) &&
                        (resultSpan[0] != item.spanX || resultSpan[1] != item.spanY)) {
                    resizeOnDrop = true;
                    item.spanX = resultSpan[0];
                    item.spanY = resultSpan[1];
                    AppWidgetHostView awhv = (AppWidgetHostView) cell;
                    AppWidgetResizeFrame.updateWidgetSizeRanges(awhv, mLauncher, resultSpan[0],
                            resultSpan[1]);
                }

                if (getScreenIdForPageIndex(mCurrentPage) != screenId && !hasMovedIntoHotseat) {
                    snapScreen = getPageIndexForScreenId(screenId);
                    snapToPage(snapScreen);
                }

                if (foundCell) {
                    final ItemInfo info = (ItemInfo) cell.getTag();
                    if (hasMovedLayouts) {
                        // Reparent the view
                        CellLayout parentCell = getParentCellLayoutForView(cell);
                        if (parentCell != null) {
                            parentCell.removeView(cell);
                        } else if (ProviderConfig.IS_DOGFOOD_BUILD) {
                            throw new NullPointerException("mDragInfo.cell has null parent");
                        }
                        addInScreen(cell, container, screenId, mTargetCell[0], mTargetCell[1],
                                info.spanX, info.spanY);
                    }

                    // update the item's position after drop
                    CellLayout.LayoutParams lp = (CellLayout.LayoutParams) cell.getLayoutParams();
                    lp.cellX = lp.tmpCellX = mTargetCell[0];
                    lp.cellY = lp.tmpCellY = mTargetCell[1];
                    lp.cellHSpan = item.spanX;
                    lp.cellVSpan = item.spanY;
                    lp.isLockedToGrid = true;

                    if (container != LauncherSettings.Favorites.CONTAINER_HOTSEAT &&
                            cell instanceof LauncherAppWidgetHostView) {
                        final CellLayout cellLayout = dropTargetLayout;
                        // We post this call so that the widget has a chance to be placed
                        // in its final location

                        final LauncherAppWidgetHostView hostView = (LauncherAppWidgetHostView) cell;
                        AppWidgetProviderInfo pInfo = hostView.getAppWidgetInfo();
                        if (pInfo != null && pInfo.resizeMode != AppWidgetProviderInfo.RESIZE_NONE
                                && !d.accessibleDrag) {
                            final Runnable addResizeFrame = new Runnable() {
                                public void run() {
                                    DragLayer dragLayer = mLauncher.getDragLayer();
                                    dragLayer.addResizeFrame(info, hostView, cellLayout);
                                }
                            };
                            resizeRunnable = (new Runnable() {
                                public void run() {
                                    if (!isPageMoving()) {
                                        addResizeFrame.run();
                                    } else {
                                        mDelayedResizeRunnable = addResizeFrame;
                                    }
                                }
                            });
                        }
                    }

                    LauncherModel.modifyItemInDatabase(mLauncher, info, container, screenId, lp.cellX,
                            lp.cellY, item.spanX, item.spanY);
                } else {
                    // If we can't find a drop location, we return the item to its original position
                    CellLayout.LayoutParams lp = (CellLayout.LayoutParams) cell.getLayoutParams();
                    mTargetCell[0] = lp.cellX;
                    mTargetCell[1] = lp.cellY;
                    CellLayout layout = (CellLayout) cell.getParent().getParent();
                    layout.markCellsAsOccupiedForView(cell);
                }
            }

            final CellLayout parent = (CellLayout) cell.getParent().getParent();
            final Runnable finalResizeRunnable = resizeRunnable;
            // Prepare it to be animated into its new position
            // This must be called after the view has been re-parented
            final Runnable onCompleteRunnable = new Runnable() {
                @Override
                public void run() {
                    mAnimatingViewIntoPlace = false;
                    updateChildrenLayersEnabled(false);
                    if (finalResizeRunnable != null) {
                        finalResizeRunnable.run();
                    }
                }
            };
            mAnimatingViewIntoPlace = true;
            if (d.dragView.hasDrawn()) {
                final ItemInfo info = (ItemInfo) cell.getTag();
                boolean isWidget = info.itemType == LauncherSettings.Favorites.ITEM_TYPE_APPWIDGET
                        || info.itemType == LauncherSettings.Favorites.ITEM_TYPE_CUSTOM_APPWIDGET;
                if (isWidget) {
                    int animationType = resizeOnDrop ? ANIMATE_INTO_POSITION_AND_RESIZE :
                            ANIMATE_INTO_POSITION_AND_DISAPPEAR;
                    animateWidgetDrop(info, parent, d.dragView,
                            onCompleteRunnable, animationType, cell, false);
                } else {
                    int duration = snapScreen < 0 ? -1 : ADJACENT_SCREEN_DROP_DURATION;
                    mLauncher.getDragLayer().animateViewIntoPosition(d.dragView, cell, duration,
                            onCompleteRunnable, this);
                }
            } else {
                d.deferDragViewCleanupPostAnimation = false;
                cell.setVisibility(VISIBLE);
            }
            parent.onDropChild(cell);
        }
    }

    /**
     * Computes the area relative to dragLayer which is used to display a page.
     */
    public void getPageAreaRelativeToDragLayer(Rect outArea) {
        CellLayout child = (CellLayout) getChildAt(getNextPage());
        if (child == null) {
            return;
        }
        ShortcutAndWidgetContainer boundingLayout = child.getShortcutsAndWidgets();

        // Use the absolute left instead of the child left, as we want the visible area
        // irrespective of the visible child. Since the view can only scroll horizontally, the
        // top position is not affected.
        mTempXY[0] = getViewportOffsetX() + getPaddingLeft() + boundingLayout.getLeft();
        mTempXY[1] = child.getTop() + boundingLayout.getTop();

        float scale = mLauncher.getDragLayer().getDescendantCoordRelativeToSelf(this, mTempXY);
        outArea.set(mTempXY[0], mTempXY[1],
                (int) (mTempXY[0] + scale * boundingLayout.getMeasuredWidth()),
                (int) (mTempXY[1] + scale * boundingLayout.getMeasuredHeight()));
    }

    public void getViewLocationRelativeToSelf(View v, int[] location) {
        getLocationInWindow(location);
        int x = location[0];
        int y = location[1];

        v.getLocationInWindow(location);
        int vX = location[0];
        int vY = location[1];

        location[0] = vX - x;
        location[1] = vY - y;
    }

    @Override
    public void onDragEnter(DragObject d) {
        if (ENFORCE_DRAG_EVENT_ORDER) {
            enfoceDragParity("onDragEnter", 1, 1);
        }

        mCreateUserFolderOnDrop = false;
        mAddToExistingFolderOnDrop = false;

        mDropToLayout = null;
        CellLayout layout = getCurrentDropLayout();
        setCurrentDropLayout(layout);
        setCurrentDragOverlappingLayout(layout);

        if (!workspaceInModalState()) {
            mLauncher.getDragLayer().showPageHints();
        }
    }

    /** Return a rect that has the cellWidth/cellHeight (left, top), and
     * widthGap/heightGap (right, bottom) */
    static Rect getCellLayoutMetrics(Launcher launcher, int orientation) {
        LauncherAppState app = LauncherAppState.getInstance();
        InvariantDeviceProfile inv = app.getInvariantDeviceProfile();

        Display display = launcher.getWindowManager().getDefaultDisplay();
        Point smallestSize = new Point();
        Point largestSize = new Point();
        display.getCurrentSizeRange(smallestSize, largestSize);
        int countX = (int) inv.numColumns;
        int countY = (int) inv.numRows;
        boolean isLayoutRtl = Utilities.isRtl(launcher.getResources());
        if (orientation == CellLayout.LANDSCAPE) {
            if (mLandscapeCellLayoutMetrics == null) {
                Rect padding = inv.landscapeProfile.getWorkspacePadding(isLayoutRtl);
                int width = largestSize.x - padding.left - padding.right;
                int height = smallestSize.y - padding.top - padding.bottom;
                mLandscapeCellLayoutMetrics = new Rect();
                mLandscapeCellLayoutMetrics.set(
                        DeviceProfile.calculateCellWidth(width, countX),
                        DeviceProfile.calculateCellHeight(height, countY), 0, 0);
            }
            return mLandscapeCellLayoutMetrics;
        } else if (orientation == CellLayout.PORTRAIT) {
            if (mPortraitCellLayoutMetrics == null) {
                Rect padding = inv.portraitProfile.getWorkspacePadding(isLayoutRtl);
                int width = smallestSize.x - padding.left - padding.right;
                int height = largestSize.y - padding.top - padding.bottom;
                mPortraitCellLayoutMetrics = new Rect();
                mPortraitCellLayoutMetrics.set(
                        DeviceProfile.calculateCellWidth(width, countX),
                        DeviceProfile.calculateCellHeight(height, countY), 0, 0);
            }
            return mPortraitCellLayoutMetrics;
        }
        return null;
    }

    @Override
    public void onDragExit(DragObject d) {
        if (ENFORCE_DRAG_EVENT_ORDER) {
            enfoceDragParity("onDragExit", -1, 0);
        }

        // Here we store the final page that will be dropped to, if the workspace in fact
        // receives the drop
        if (mInScrollArea) {
            if (isPageMoving()) {
                // If the user drops while the page is scrolling, we should use that page as the
                // destination instead of the page that is being hovered over.
                mDropToLayout = (CellLayout) getPageAt(getNextPage());
            } else {
                mDropToLayout = mDragOverlappingLayout;
            }
        } else {
            mDropToLayout = mDragTargetLayout;
        }

        if (mDragMode == DRAG_MODE_CREATE_FOLDER) {
            mCreateUserFolderOnDrop = true;
        } else if (mDragMode == DRAG_MODE_ADD_TO_FOLDER) {
            mAddToExistingFolderOnDrop = true;
        }

        // Reset the scroll area and previous drag target
        onResetScrollArea();
        setCurrentDropLayout(null);
        setCurrentDragOverlappingLayout(null);

        mSpringLoadedDragController.cancel();

        mLauncher.getDragLayer().hidePageHints();
    }

    private void enfoceDragParity(String event, int update, int expectedValue) {
        enfoceDragParity(this, event, update, expectedValue);
        for (int i = 0; i < getChildCount(); i++) {
            enfoceDragParity(getChildAt(i), event, update, expectedValue);
        }
    }

    private void enfoceDragParity(View v, String event, int update, int expectedValue) {
        Object tag = v.getTag(R.id.drag_event_parity);
        int value = tag == null ? 0 : (Integer) tag;
        value += update;
        v.setTag(R.id.drag_event_parity, value);

        if (value != expectedValue) {
            Log.e(TAG, event + ": Drag contract violated: " + value);
        }
    }

    void setCurrentDropLayout(CellLayout layout) {
        if (mDragTargetLayout != null) {
            mDragTargetLayout.revertTempState();
            mDragTargetLayout.onDragExit();
        }
        mDragTargetLayout = layout;
        if (mDragTargetLayout != null) {
            mDragTargetLayout.onDragEnter();
        }
        cleanupReorder(true);
        cleanupFolderCreation();
        setCurrentDropOverCell(-1, -1);
    }

    void setCurrentDragOverlappingLayout(CellLayout layout) {
        if (mDragOverlappingLayout != null) {
            mDragOverlappingLayout.setIsDragOverlapping(false);
        }
        mDragOverlappingLayout = layout;
        if (mDragOverlappingLayout != null) {
            mDragOverlappingLayout.setIsDragOverlapping(true);
        }
        invalidate();
    }

    void setCurrentDropOverCell(int x, int y) {
        if (x != mDragOverX || y != mDragOverY) {
            mDragOverX = x;
            mDragOverY = y;
            setDragMode(DRAG_MODE_NONE);
        }
    }

    void setDragMode(int dragMode) {
        if (dragMode != mDragMode) {
            if (dragMode == DRAG_MODE_NONE) {
                cleanupAddToFolder();
                // We don't want to cancel the re-order alarm every time the target cell changes
                // as this feels to slow / unresponsive.
                cleanupReorder(false);
                cleanupFolderCreation();
            } else if (dragMode == DRAG_MODE_ADD_TO_FOLDER) {
                cleanupReorder(true);
                cleanupFolderCreation();
            } else if (dragMode == DRAG_MODE_CREATE_FOLDER) {
                cleanupAddToFolder();
                cleanupReorder(true);
            } else if (dragMode == DRAG_MODE_REORDER) {
                cleanupAddToFolder();
                cleanupFolderCreation();
            }
            mDragMode = dragMode;
        }
    }

    private void cleanupFolderCreation() {
        if (mDragFolderRingAnimator != null) {
            mDragFolderRingAnimator.animateToNaturalState();
            mDragFolderRingAnimator = null;
        }
        mFolderCreationAlarm.setOnAlarmListener(null);
        mFolderCreationAlarm.cancelAlarm();
    }

    private void cleanupAddToFolder() {
        if (mDragOverFolderIcon != null) {
            mDragOverFolderIcon.onDragExit(null);
            mDragOverFolderIcon = null;
        }
    }

    private void cleanupReorder(boolean cancelAlarm) {
        // Any pending reorders are canceled
        if (cancelAlarm) {
            mReorderAlarm.cancelAlarm();
        }
        mLastReorderX = -1;
        mLastReorderY = -1;
    }

   /*
    *
    * Convert the 2D coordinate xy from the parent View's coordinate space to this CellLayout's
    * coordinate space. The argument xy is modified with the return result.
    *
    * if cachedInverseMatrix is not null, this method will just use that matrix instead of
    * computing it itself; we use this to avoid redundant matrix inversions in
    * findMatchingPageForDragOver
    *
    */
   void mapPointFromSelfToChild(View v, float[] xy, Matrix cachedInverseMatrix) {
       xy[0] = xy[0] - v.getLeft();
       xy[1] = xy[1] - v.getTop();
   }

   boolean isPointInSelfOverHotseat(int x, int y) {
       mTempXY[0] = x;
       mTempXY[1] = y;
       mLauncher.getDragLayer().getDescendantCoordRelativeToSelf(this, mTempXY, true);
       return mLauncher.getDeviceProfile().isInHotseatRect(mTempXY[0], mTempXY[1]);
   }

   void mapPointFromSelfToHotseatLayout(Hotseat hotseat, float[] xy) {
       mTempXY[0] = (int) xy[0];
       mTempXY[1] = (int) xy[1];
       mLauncher.getDragLayer().getDescendantCoordRelativeToSelf(this, mTempXY, true);
       mLauncher.getDragLayer().mapCoordInSelfToDescendent(hotseat.getLayout(), mTempXY);

       xy[0] = mTempXY[0];
       xy[1] = mTempXY[1];
   }

   /*
    *
    * Convert the 2D coordinate xy from this CellLayout's coordinate space to
    * the parent View's coordinate space. The argument xy is modified with the return result.
    *
    */
   void mapPointFromChildToSelf(View v, float[] xy) {
       xy[0] += v.getLeft();
       xy[1] += v.getTop();
   }

   static private float squaredDistance(float[] point1, float[] point2) {
        float distanceX = point1[0] - point2[0];
        float distanceY = point2[1] - point2[1];
        return distanceX * distanceX + distanceY * distanceY;
   }

    /*
     *
     * This method returns the CellLayout that is currently being dragged to. In order to drag
     * to a CellLayout, either the touch point must be directly over the CellLayout, or as a second
     * strategy, we see if the dragView is overlapping any CellLayout and choose the closest one
     *
     * Return null if no CellLayout is currently being dragged over
     *
     */
    private CellLayout findMatchingPageForDragOver(
            DragView dragView, float originX, float originY, boolean exact) {
        // We loop through all the screens (ie CellLayouts) and see which ones overlap
        // with the item being dragged and then choose the one that's closest to the touch point
        final int screenCount = getChildCount();
        CellLayout bestMatchingScreen = null;
        float smallestDistSoFar = Float.MAX_VALUE;

        for (int i = 0; i < screenCount; i++) {
            // The custom content screen is not a valid drag over option
            if (mScreenOrder.get(i) == CUSTOM_CONTENT_SCREEN_ID) {
                continue;
            }

            CellLayout cl = (CellLayout) getChildAt(i);

            final float[] touchXy = {originX, originY};
            // Transform the touch coordinates to the CellLayout's local coordinates
            // If the touch point is within the bounds of the cell layout, we can return immediately
            cl.getMatrix().invert(sTmpInvMatrix);
            mapPointFromSelfToChild(cl, touchXy, sTmpInvMatrix);

            if (touchXy[0] >= 0 && touchXy[0] <= cl.getWidth() &&
                    touchXy[1] >= 0 && touchXy[1] <= cl.getHeight()) {
                return cl;
            }

            if (!exact) {
                // Get the center of the cell layout in screen coordinates
                final float[] cellLayoutCenter = mTempCellLayoutCenterCoordinates;
                cellLayoutCenter[0] = cl.getWidth()/2;
                cellLayoutCenter[1] = cl.getHeight()/2;
                mapPointFromChildToSelf(cl, cellLayoutCenter);

                touchXy[0] = originX;
                touchXy[1] = originY;

                // Calculate the distance between the center of the CellLayout
                // and the touch point
                float dist = squaredDistance(touchXy, cellLayoutCenter);

                if (dist < smallestDistSoFar) {
                    smallestDistSoFar = dist;
                    bestMatchingScreen = cl;
                }
            }
        }
        return bestMatchingScreen;
    }

    private boolean isDragWidget(DragObject d) {
        return (d.dragInfo instanceof LauncherAppWidgetInfo ||
                d.dragInfo instanceof PendingAddWidgetInfo);
    }
    private boolean isExternalDragWidget(DragObject d) {
        return d.dragSource != this && isDragWidget(d);
    }

    public void onDragOver(DragObject d) {
        // Skip drag over events while we are dragging over side pages
        if (mInScrollArea || !transitionStateShouldAllowDrop()) return;

        CellLayout layout = null;
        ItemInfo item = d.dragInfo;
        if (item == null) {
            if (ProviderConfig.IS_DOGFOOD_BUILD) {
                throw new NullPointerException("DragObject has null info");
            }
            return;
        }

        // Ensure that we have proper spans for the item that we are dropping
        if (item.spanX < 0 || item.spanY < 0) throw new RuntimeException("Improper spans found");
        mDragViewVisualCenter = d.getVisualCenter(mDragViewVisualCenter);

        final View child = (mDragInfo == null) ? null : mDragInfo.cell;
        // Identify whether we have dragged over a side page
        if (workspaceInModalState()) {
            if (mLauncher.getHotseat() != null && !isExternalDragWidget(d)) {
                if (isPointInSelfOverHotseat(d.x, d.y)) {
                    layout = mLauncher.getHotseat().getLayout();
                }
            }
            if (layout == null) {
                layout = findMatchingPageForDragOver(d.dragView, d.x, d.y, false);
            }
            if (layout != mDragTargetLayout) {
                setCurrentDropLayout(layout);
                setCurrentDragOverlappingLayout(layout);

                boolean isInSpringLoadedMode = (mState == State.SPRING_LOADED);
                if (isInSpringLoadedMode) {
                    if (mLauncher.isHotseatLayout(layout)) {
                        mSpringLoadedDragController.cancel();
                    } else {
                        mSpringLoadedDragController.setAlarm(mDragTargetLayout);
                    }
                }
            }
        } else {
            // Test to see if we are over the hotseat otherwise just use the current page
            if (mLauncher.getHotseat() != null && !isDragWidget(d)) {
                if (isPointInSelfOverHotseat(d.x, d.y)) {
                    layout = mLauncher.getHotseat().getLayout();
                }
            }
            if (layout == null) {
                layout = getCurrentDropLayout();
            }
            if (layout != mDragTargetLayout) {
                setCurrentDropLayout(layout);
                setCurrentDragOverlappingLayout(layout);
            }
        }

        // Handle the drag over
        if (mDragTargetLayout != null) {
            // We want the point to be mapped to the dragTarget.
            if (mLauncher.isHotseatLayout(mDragTargetLayout)) {
                mapPointFromSelfToHotseatLayout(mLauncher.getHotseat(), mDragViewVisualCenter);
            } else {
                mapPointFromSelfToChild(mDragTargetLayout, mDragViewVisualCenter, null);
            }

            ItemInfo info = d.dragInfo;

            int minSpanX = item.spanX;
            int minSpanY = item.spanY;
            if (item.minSpanX > 0 && item.minSpanY > 0) {
                minSpanX = item.minSpanX;
                minSpanY = item.minSpanY;
            }

            mTargetCell = findNearestArea((int) mDragViewVisualCenter[0],
                    (int) mDragViewVisualCenter[1], minSpanX, minSpanY,
                    mDragTargetLayout, mTargetCell);
            int reorderX = mTargetCell[0];
            int reorderY = mTargetCell[1];

            setCurrentDropOverCell(mTargetCell[0], mTargetCell[1]);

            float targetCellDistance = mDragTargetLayout.getDistanceFromCell(
                    mDragViewVisualCenter[0], mDragViewVisualCenter[1], mTargetCell);

            final View dragOverView = mDragTargetLayout.getChildAt(mTargetCell[0],
                    mTargetCell[1]);

            manageFolderFeedback(info, mDragTargetLayout, mTargetCell,
                    targetCellDistance, dragOverView, d.accessibleDrag);

            boolean nearestDropOccupied = mDragTargetLayout.isNearestDropLocationOccupied((int)
                    mDragViewVisualCenter[0], (int) mDragViewVisualCenter[1], item.spanX,
                    item.spanY, child, mTargetCell);

            if (!nearestDropOccupied) {
                mDragTargetLayout.visualizeDropLocation(child, mDragOutline,
                        (int) mDragViewVisualCenter[0], (int) mDragViewVisualCenter[1],
                        mTargetCell[0], mTargetCell[1], item.spanX, item.spanY, false,
                        d.dragView.getDragVisualizeOffset(), d.dragView.getDragRegion());
            } else if ((mDragMode == DRAG_MODE_NONE || mDragMode == DRAG_MODE_REORDER)
                    && !mReorderAlarm.alarmPending() && (mLastReorderX != reorderX ||
                    mLastReorderY != reorderY)) {

                int[] resultSpan = new int[2];
                mDragTargetLayout.performReorder((int) mDragViewVisualCenter[0],
                        (int) mDragViewVisualCenter[1], minSpanX, minSpanY, item.spanX, item.spanY,
                        child, mTargetCell, resultSpan, CellLayout.MODE_SHOW_REORDER_HINT);

                // Otherwise, if we aren't adding to or creating a folder and there's no pending
                // reorder, then we schedule a reorder
                ReorderAlarmListener listener = new ReorderAlarmListener(mDragViewVisualCenter,
                        minSpanX, minSpanY, item.spanX, item.spanY, d.dragView, child);
                mReorderAlarm.setOnAlarmListener(listener);
                mReorderAlarm.setAlarm(REORDER_TIMEOUT);
            }

            if (mDragMode == DRAG_MODE_CREATE_FOLDER || mDragMode == DRAG_MODE_ADD_TO_FOLDER ||
                    !nearestDropOccupied) {
                if (mDragTargetLayout != null) {
                    mDragTargetLayout.revertTempState();
                }
            }
        }
    }

    private void manageFolderFeedback(ItemInfo info, CellLayout targetLayout,
            int[] targetCell, float distance, View dragOverView, boolean accessibleDrag) {
        boolean userFolderPending = willCreateUserFolder(info, targetLayout, targetCell, distance,
                false);
        if (mDragMode == DRAG_MODE_NONE && userFolderPending &&
                !mFolderCreationAlarm.alarmPending()) {

            FolderCreationAlarmListener listener = new
                    FolderCreationAlarmListener(targetLayout, targetCell[0], targetCell[1]);

            if (!accessibleDrag) {
                mFolderCreationAlarm.setOnAlarmListener(listener);
                mFolderCreationAlarm.setAlarm(FOLDER_CREATION_TIMEOUT);
            } else {
                listener.onAlarm(mFolderCreationAlarm);
            }
            return;
        }

        boolean willAddToFolder =
                willAddToExistingUserFolder(info, targetLayout, targetCell, distance);

        if (willAddToFolder && mDragMode == DRAG_MODE_NONE) {
            mDragOverFolderIcon = ((FolderIcon) dragOverView);
            mDragOverFolderIcon.onDragEnter(info);
            if (targetLayout != null) {
                targetLayout.clearDragOutlines();
            }
            setDragMode(DRAG_MODE_ADD_TO_FOLDER);
            return;
        }

        if (mDragMode == DRAG_MODE_ADD_TO_FOLDER && !willAddToFolder) {
            setDragMode(DRAG_MODE_NONE);
        }
        if (mDragMode == DRAG_MODE_CREATE_FOLDER && !userFolderPending) {
            setDragMode(DRAG_MODE_NONE);
        }

        return;
    }

    class FolderCreationAlarmListener implements OnAlarmListener {
        CellLayout layout;
        int cellX;
        int cellY;

        public FolderCreationAlarmListener(CellLayout layout, int cellX, int cellY) {
            this.layout = layout;
            this.cellX = cellX;
            this.cellY = cellY;
        }

        public void onAlarm(Alarm alarm) {
            if (mDragFolderRingAnimator != null) {
                // This shouldn't happen ever, but just in case, make sure we clean up the mess.
                mDragFolderRingAnimator.animateToNaturalState();
            }
            mDragFolderRingAnimator = new FolderRingAnimator(mLauncher, null);
            mDragFolderRingAnimator.setCell(cellX, cellY);
            mDragFolderRingAnimator.setCellLayout(layout);
            mDragFolderRingAnimator.animateToAcceptState();
            layout.showFolderAccept(mDragFolderRingAnimator);
            layout.clearDragOutlines();
            setDragMode(DRAG_MODE_CREATE_FOLDER);
        }
    }

    class ReorderAlarmListener implements OnAlarmListener {
        float[] dragViewCenter;
        int minSpanX, minSpanY, spanX, spanY;
        DragView dragView;
        View child;

        public ReorderAlarmListener(float[] dragViewCenter, int minSpanX, int minSpanY, int spanX,
                int spanY, DragView dragView, View child) {
            this.dragViewCenter = dragViewCenter;
            this.minSpanX = minSpanX;
            this.minSpanY = minSpanY;
            this.spanX = spanX;
            this.spanY = spanY;
            this.child = child;
            this.dragView = dragView;
        }

        public void onAlarm(Alarm alarm) {
            int[] resultSpan = new int[2];
            mTargetCell = findNearestArea((int) mDragViewVisualCenter[0],
                    (int) mDragViewVisualCenter[1], minSpanX, minSpanY, mDragTargetLayout,
                    mTargetCell);
            mLastReorderX = mTargetCell[0];
            mLastReorderY = mTargetCell[1];

            mTargetCell = mDragTargetLayout.performReorder((int) mDragViewVisualCenter[0],
                (int) mDragViewVisualCenter[1], minSpanX, minSpanY, spanX, spanY,
                child, mTargetCell, resultSpan, CellLayout.MODE_DRAG_OVER);

            if (mTargetCell[0] < 0 || mTargetCell[1] < 0) {
                mDragTargetLayout.revertTempState();
            } else {
                setDragMode(DRAG_MODE_REORDER);
            }

            boolean resize = resultSpan[0] != spanX || resultSpan[1] != spanY;
            mDragTargetLayout.visualizeDropLocation(child, mDragOutline,
                (int) mDragViewVisualCenter[0], (int) mDragViewVisualCenter[1],
                mTargetCell[0], mTargetCell[1], resultSpan[0], resultSpan[1], resize,
                dragView.getDragVisualizeOffset(), dragView.getDragRegion());
        }
    }

    @Override
    public void getHitRectRelativeToDragLayer(Rect outRect) {
        // We want the workspace to have the whole area of the display (it will find the correct
        // cell layout to drop to in the existing drag/drop logic.
        mLauncher.getDragLayer().getDescendantRectRelativeToSelf(this, outRect);
    }

    /**
     * Drop an item that didn't originate on one of the workspace screens.
     * It may have come from Launcher (e.g. from all apps or customize), or it may have
     * come from another app altogether.
     *
     * NOTE: This can also be called when we are outside of a drag event, when we want
     * to add an item to one of the workspace screens.
     */
    private void onDropExternal(final int[] touchXY, final ItemInfo dragInfo,
            final CellLayout cellLayout, boolean insertAtFirst, DragObject d) {
        final Runnable exitSpringLoadedRunnable = new Runnable() {
            @Override
            public void run() {
                mLauncher.exitSpringLoadedDragModeDelayed(true,
                        Launcher.EXIT_SPRINGLOADED_MODE_SHORT_TIMEOUT, null);
            }
        };

        ItemInfo info = dragInfo;
        int spanX = info.spanX;
        int spanY = info.spanY;
        if (mDragInfo != null) {
            spanX = mDragInfo.spanX;
            spanY = mDragInfo.spanY;
        }

        final long container = mLauncher.isHotseatLayout(cellLayout) ?
                LauncherSettings.Favorites.CONTAINER_HOTSEAT :
                    LauncherSettings.Favorites.CONTAINER_DESKTOP;
        final long screenId = getIdForScreen(cellLayout);
        if (!mLauncher.isHotseatLayout(cellLayout)
                && screenId != getScreenIdForPageIndex(mCurrentPage)
                && mState != State.SPRING_LOADED) {
            snapToScreenId(screenId, null);
        }

        if (info instanceof PendingAddItemInfo) {
            final PendingAddItemInfo pendingInfo = (PendingAddItemInfo) dragInfo;

            boolean findNearestVacantCell = true;
            if (pendingInfo.itemType == LauncherSettings.Favorites.ITEM_TYPE_SHORTCUT) {
                mTargetCell = findNearestArea((int) touchXY[0], (int) touchXY[1], spanX, spanY,
                        cellLayout, mTargetCell);
                float distance = cellLayout.getDistanceFromCell(mDragViewVisualCenter[0],
                        mDragViewVisualCenter[1], mTargetCell);
                if (willCreateUserFolder(d.dragInfo, cellLayout, mTargetCell, distance, true)
                        || willAddToExistingUserFolder(
                                d.dragInfo, cellLayout, mTargetCell, distance)) {
                    findNearestVacantCell = false;
                }
            }

            final ItemInfo item = d.dragInfo;
            boolean updateWidgetSize = false;
            if (findNearestVacantCell) {
                int minSpanX = item.spanX;
                int minSpanY = item.spanY;
                if (item.minSpanX > 0 && item.minSpanY > 0) {
                    minSpanX = item.minSpanX;
                    minSpanY = item.minSpanY;
                }
                int[] resultSpan = new int[2];
                mTargetCell = cellLayout.performReorder((int) mDragViewVisualCenter[0],
                        (int) mDragViewVisualCenter[1], minSpanX, minSpanY, info.spanX, info.spanY,
                        null, mTargetCell, resultSpan, CellLayout.MODE_ON_DROP_EXTERNAL);

                if (resultSpan[0] != item.spanX || resultSpan[1] != item.spanY) {
                    updateWidgetSize = true;
                }
                item.spanX = resultSpan[0];
                item.spanY = resultSpan[1];
            }

            Runnable onAnimationCompleteRunnable = new Runnable() {
                @Override
                public void run() {
                    // Normally removeExtraEmptyScreen is called in Workspace#onDragEnd, but when
                    // adding an item that may not be dropped right away (due to a config activity)
                    // we defer the removal until the activity returns.
                    deferRemoveExtraEmptyScreen();

                    // When dragging and dropping from customization tray, we deal with creating
                    // widgets/shortcuts/folders in a slightly different way
                    mLauncher.addPendingItem(pendingInfo, container, screenId, mTargetCell,
                            item.spanX, item.spanY);
                }
            };
            boolean isWidget = pendingInfo.itemType == LauncherSettings.Favorites.ITEM_TYPE_APPWIDGET
                    || pendingInfo.itemType == LauncherSettings.Favorites.ITEM_TYPE_CUSTOM_APPWIDGET;

            View finalView = isWidget ? ((PendingAddWidgetInfo) pendingInfo).boundWidget : null;

            if (finalView instanceof AppWidgetHostView && updateWidgetSize) {
                AppWidgetHostView awhv = (AppWidgetHostView) finalView;
                AppWidgetResizeFrame.updateWidgetSizeRanges(awhv, mLauncher, item.spanX,
                        item.spanY);
            }

            int animationStyle = ANIMATE_INTO_POSITION_AND_DISAPPEAR;
            if (isWidget && ((PendingAddWidgetInfo) pendingInfo).info != null &&
                    ((PendingAddWidgetInfo) pendingInfo).info.configure != null) {
                animationStyle = ANIMATE_INTO_POSITION_AND_REMAIN;
            }
            animateWidgetDrop(info, cellLayout, d.dragView, onAnimationCompleteRunnable,
                    animationStyle, finalView, true);
        } else {
            // This is for other drag/drop cases, like dragging from All Apps
            View view = null;

            switch (info.itemType) {
            case LauncherSettings.Favorites.ITEM_TYPE_APPLICATION:
            case LauncherSettings.Favorites.ITEM_TYPE_SHORTCUT:
                if (info.container == NO_ID && info instanceof AppInfo) {
                    // Came from all apps -- make a copy
                    info = ((AppInfo) info).makeShortcut();
                }
                view = mLauncher.createShortcut(cellLayout, (ShortcutInfo) info);
                break;
            case LauncherSettings.Favorites.ITEM_TYPE_FOLDER:
                view = FolderIcon.fromXml(R.layout.folder_icon, mLauncher, cellLayout,
                        (FolderInfo) info, mIconCache);
                break;
            default:
                throw new IllegalStateException("Unknown item type: " + info.itemType);
            }

            // First we find the cell nearest to point at which the item is
            // dropped, without any consideration to whether there is an item there.
            if (touchXY != null) {
                mTargetCell = findNearestArea((int) touchXY[0], (int) touchXY[1], spanX, spanY,
                        cellLayout, mTargetCell);
                float distance = cellLayout.getDistanceFromCell(mDragViewVisualCenter[0],
                        mDragViewVisualCenter[1], mTargetCell);
                d.postAnimationRunnable = exitSpringLoadedRunnable;
                if (createUserFolderIfNecessary(view, container, cellLayout, mTargetCell, distance,
                        true, d.dragView, d.postAnimationRunnable)) {
                    return;
                }
                if (addToExistingFolderIfNecessary(view, cellLayout, mTargetCell, distance, d,
                        true)) {
                    return;
                }
            }

            if (touchXY != null) {
                // when dragging and dropping, just find the closest free spot
                mTargetCell = cellLayout.performReorder((int) mDragViewVisualCenter[0],
                        (int) mDragViewVisualCenter[1], 1, 1, 1, 1,
                        null, mTargetCell, null, CellLayout.MODE_ON_DROP_EXTERNAL);
            } else {
                cellLayout.findCellForSpan(mTargetCell, 1, 1);
            }
            // Add the item to DB before adding to screen ensures that the container and other
            // values of the info is properly updated.
            LauncherModel.addOrMoveItemInDatabase(mLauncher, info, container, screenId,
                    mTargetCell[0], mTargetCell[1]);

            addInScreen(view, container, screenId, mTargetCell[0], mTargetCell[1], info.spanX,
                    info.spanY, insertAtFirst);
            cellLayout.onDropChild(view);
            cellLayout.getShortcutsAndWidgets().measureChild(view);

            if (d.dragView != null) {
                // We wrap the animation call in the temporary set and reset of the current
                // cellLayout to its final transform -- this means we animate the drag view to
                // the correct final location.
                setFinalTransitionTransform(cellLayout);
                mLauncher.getDragLayer().animateViewIntoPosition(d.dragView, view,
                        exitSpringLoadedRunnable, this);
                resetTransitionTransform(cellLayout);
            }
        }
    }

    public Bitmap createWidgetBitmap(ItemInfo widgetInfo, View layout) {
        int[] unScaledSize = mLauncher.getWorkspace().estimateItemSize(widgetInfo, false);
        int visibility = layout.getVisibility();
        layout.setVisibility(VISIBLE);

        int width = MeasureSpec.makeMeasureSpec(unScaledSize[0], MeasureSpec.EXACTLY);
        int height = MeasureSpec.makeMeasureSpec(unScaledSize[1], MeasureSpec.EXACTLY);
        Bitmap b = Bitmap.createBitmap(unScaledSize[0], unScaledSize[1],
                Bitmap.Config.ARGB_8888);
        mCanvas.setBitmap(b);

        layout.measure(width, height);
        layout.layout(0, 0, unScaledSize[0], unScaledSize[1]);
        layout.draw(mCanvas);
        mCanvas.setBitmap(null);
        layout.setVisibility(visibility);
        return b;
    }

    private void getFinalPositionForDropAnimation(int[] loc, float[] scaleXY,
            DragView dragView, CellLayout layout, ItemInfo info, int[] targetCell,
            boolean external, boolean scale) {
        // Now we animate the dragView, (ie. the widget or shortcut preview) into its final
        // location and size on the home screen.
        int spanX = info.spanX;
        int spanY = info.spanY;

        Rect r = estimateItemPosition(layout, info, targetCell[0], targetCell[1], spanX, spanY);
        loc[0] = r.left;
        loc[1] = r.top;

        setFinalTransitionTransform(layout);
        float cellLayoutScale =
                mLauncher.getDragLayer().getDescendantCoordRelativeToSelf(layout, loc, true);
        resetTransitionTransform(layout);

        float dragViewScaleX;
        float dragViewScaleY;
        if (scale) {
            dragViewScaleX = (1.0f * r.width()) / dragView.getMeasuredWidth();
            dragViewScaleY = (1.0f * r.height()) / dragView.getMeasuredHeight();
        } else {
            dragViewScaleX = 1f;
            dragViewScaleY = 1f;
        }

        // The animation will scale the dragView about its center, so we need to center about
        // the final location.
        loc[0] -= (dragView.getMeasuredWidth() - cellLayoutScale * r.width()) / 2;
        loc[1] -= (dragView.getMeasuredHeight() - cellLayoutScale * r.height()) / 2;

        scaleXY[0] = dragViewScaleX * cellLayoutScale;
        scaleXY[1] = dragViewScaleY * cellLayoutScale;
    }

    public void animateWidgetDrop(ItemInfo info, CellLayout cellLayout, DragView dragView,
            final Runnable onCompleteRunnable, int animationType, final View finalView,
            boolean external) {
        Rect from = new Rect();
        mLauncher.getDragLayer().getViewRectRelativeToSelf(dragView, from);

        int[] finalPos = new int[2];
        float scaleXY[] = new float[2];
        boolean scalePreview = !(info instanceof PendingAddShortcutInfo);
        getFinalPositionForDropAnimation(finalPos, scaleXY, dragView, cellLayout, info, mTargetCell,
                external, scalePreview);

        Resources res = mLauncher.getResources();
        final int duration = res.getInteger(R.integer.config_dropAnimMaxDuration) - 200;

        // In the case where we've prebound the widget, we remove it from the DragLayer
        if (finalView instanceof AppWidgetHostView && external) {
            mLauncher.getDragLayer().removeView(finalView);
        }

        boolean isWidget = info.itemType == LauncherSettings.Favorites.ITEM_TYPE_APPWIDGET ||
                info.itemType == LauncherSettings.Favorites.ITEM_TYPE_CUSTOM_APPWIDGET;
        if ((animationType == ANIMATE_INTO_POSITION_AND_RESIZE || external) && finalView != null) {
            Bitmap crossFadeBitmap = createWidgetBitmap(info, finalView);
            dragView.setCrossFadeBitmap(crossFadeBitmap);
            dragView.crossFade((int) (duration * 0.8f));
        } else if (isWidget && external) {
            scaleXY[0] = scaleXY[1] = Math.min(scaleXY[0],  scaleXY[1]);
        }

        DragLayer dragLayer = mLauncher.getDragLayer();
        if (animationType == CANCEL_TWO_STAGE_WIDGET_DROP_ANIMATION) {
            mLauncher.getDragLayer().animateViewIntoPosition(dragView, finalPos, 0f, 0.1f, 0.1f,
                    DragLayer.ANIMATION_END_DISAPPEAR, onCompleteRunnable, duration);
        } else {
            int endStyle;
            if (animationType == ANIMATE_INTO_POSITION_AND_REMAIN) {
                endStyle = DragLayer.ANIMATION_END_REMAIN_VISIBLE;
            } else {
                endStyle = DragLayer.ANIMATION_END_DISAPPEAR;;
            }

            Runnable onComplete = new Runnable() {
                @Override
                public void run() {
                    if (finalView != null) {
                        finalView.setVisibility(VISIBLE);
                    }
                    if (onCompleteRunnable != null) {
                        onCompleteRunnable.run();
                    }
                }
            };
            dragLayer.animateViewIntoPosition(dragView, from.left, from.top, finalPos[0],
                    finalPos[1], 1, 1, 1, scaleXY[0], scaleXY[1], onComplete, endStyle,
                    duration, this);
        }
    }

    public void setFinalTransitionTransform(CellLayout layout) {
        if (isSwitchingState()) {
            mCurrentScale = getScaleX();
            setScaleX(mStateTransitionAnimation.getFinalScale());
            setScaleY(mStateTransitionAnimation.getFinalScale());
        }
    }
    public void resetTransitionTransform(CellLayout layout) {
        if (isSwitchingState()) {
            setScaleX(mCurrentScale);
            setScaleY(mCurrentScale);
        }
    }

    /**
     * Return the current {@link CellLayout}, correctly picking the destination
     * screen while a scroll is in progress.
     */
    public CellLayout getCurrentDropLayout() {
        return (CellLayout) getChildAt(getNextPage());
    }

    /**
     * Return the current CellInfo describing our current drag; this method exists
     * so that Launcher can sync this object with the correct info when the activity is created/
     * destroyed
     *
     */
    public CellLayout.CellInfo getDragInfo() {
        return mDragInfo;
    }

    public int getCurrentPageOffsetFromCustomContent() {
        return getNextPage() - numCustomPages();
    }

    /**
     * Calculate the nearest cell where the given object would be dropped.
     *
     * pixelX and pixelY should be in the coordinate system of layout
     */
    @Thunk int[] findNearestArea(int pixelX, int pixelY,
            int spanX, int spanY, CellLayout layout, int[] recycle) {
        return layout.findNearestArea(
                pixelX, pixelY, spanX, spanY, recycle);
    }

    void setup(DragController dragController) {
        mSpringLoadedDragController = new SpringLoadedDragController(mLauncher);
        mDragController = dragController;

        // hardware layers on children are enabled on startup, but should be disabled until
        // needed
        updateChildrenLayersEnabled(false);
    }

    /**
     * Called at the end of a drag which originated on the workspace.
     */
    public void onDropCompleted(final View target, final DragObject d,
            final boolean isFlingToDelete, final boolean success) {
        if (mDeferDropAfterUninstall) {
            mDeferredAction = new Runnable() {
                public void run() {
                    onDropCompleted(target, d, isFlingToDelete, success);
                    mDeferredAction = null;
                }
            };
            return;
        }

        boolean beingCalledAfterUninstall = mDeferredAction != null;

        if (success && !(beingCalledAfterUninstall && !mUninstallSuccessful)) {
            if (target != this && mDragInfo != null) {
                removeWorkspaceItem(mDragInfo.cell);
            }
        } else if (mDragInfo != null) {
            final CellLayout cellLayout = mLauncher.getCellLayout(
                    mDragInfo.container, mDragInfo.screenId);
            if (cellLayout != null) {
                cellLayout.onDropChild(mDragInfo.cell);
            } else if (ProviderConfig.IS_DOGFOOD_BUILD) {
                throw new RuntimeException("Invalid state: cellLayout == null in "
                        + "Workspace#onDropCompleted. Please file a bug. ");
            };
        }
        if ((d.cancelled || (beingCalledAfterUninstall && !mUninstallSuccessful))
                && mDragInfo.cell != null) {
            mDragInfo.cell.setVisibility(VISIBLE);
        }
        mDragOutline = null;
        mDragInfo = null;
    }

    /**
     * For opposite operation. See {@link #addInScreen}.
     */
    public void removeWorkspaceItem(View v) {
        CellLayout parentCell = getParentCellLayoutForView(v);
        if (parentCell != null) {
            parentCell.removeView(v);
        } else if (ProviderConfig.IS_DOGFOOD_BUILD) {
            // When an app is uninstalled using the drop target, we wait until resume to remove
            // the icon. We also remove all the corresponding items from the workspace at
            // {@link Launcher#bindComponentsRemoved}. That call can come before or after
            // {@link Launcher#mOnResumeCallbacks} depending on how busy the worker thread is.
            Log.e(TAG, "mDragInfo.cell has null parent");
        }
        if (v instanceof DropTarget) {
            mDragController.removeDropTarget((DropTarget) v);
        }
    }

    @Override
    public void deferCompleteDropAfterUninstallActivity() {
        mDeferDropAfterUninstall = true;
    }

    /// maybe move this into a smaller part
    @Override
    public void onUninstallActivityReturned(boolean success) {
        mDeferDropAfterUninstall = false;
        mUninstallSuccessful = success;
        if (mDeferredAction != null) {
            mDeferredAction.run();
        }
    }

    void saveWorkspaceToDb() {
        saveWorkspaceScreenToDb((CellLayout) mLauncher.getHotseat().getLayout());
        int count = getChildCount();
        for (int i = 0; i < count; i++) {
            CellLayout cl = (CellLayout) getChildAt(i);
            saveWorkspaceScreenToDb(cl);
        }
    }

    void saveWorkspaceScreenToDb(CellLayout cl) {
        int count = cl.getShortcutsAndWidgets().getChildCount();

        long screenId = getIdForScreen(cl);
        int container = Favorites.CONTAINER_DESKTOP;

        Hotseat hotseat = mLauncher.getHotseat();
        if (mLauncher.isHotseatLayout(cl)) {
            screenId = -1;
            container = Favorites.CONTAINER_HOTSEAT;
        }

        for (int i = 0; i < count; i++) {
            View v = cl.getShortcutsAndWidgets().getChildAt(i);
            ItemInfo info = (ItemInfo) v.getTag();
            // Null check required as the AllApps button doesn't have an item info
            if (info != null) {
                int cellX = info.cellX;
                int cellY = info.cellY;
                if (container == Favorites.CONTAINER_HOTSEAT) {
                    cellX = hotseat.getCellXFromOrder((int) info.screenId);
                    cellY = hotseat.getCellYFromOrder((int) info.screenId);
                }
                LauncherModel.addItemToDatabase(mLauncher, info, container, screenId, cellX, cellY);
            }
            if (v instanceof FolderIcon) {
                FolderIcon fi = (FolderIcon) v;
                fi.getFolder().addItemLocationsInDatabase();
            }
        }
    }

    @Override
    public float getIntrinsicIconScaleFactor() {
        return 1f;
    }

    @Override
    public boolean supportsFlingToDelete() {
        return true;
    }

    @Override
    public boolean supportsAppInfoDropTarget() {
        return false;
    }

    @Override
    public boolean supportsDeleteDropTarget() {
        return true;
    }

    @Override
    public void onFlingToDelete(DragObject d, PointF vec) {
        // Do nothing
    }

    @Override
    public void onFlingToDeleteCompleted() {
        // Do nothing
    }

    public boolean isDropEnabled() {
        return true;
    }

    @Override
    protected void dispatchRestoreInstanceState(SparseArray<Parcelable> container) {
        // We don't dispatch restoreInstanceState to our children using this code path.
        // Some pages will be restored immediately as their items are bound immediately, and
        // others we will need to wait until after their items are bound.
        mSavedStates = container;
    }

    public void restoreInstanceStateForChild(int child) {
        if (mSavedStates != null) {
            mRestoredPages.add(child);
            CellLayout cl = (CellLayout) getChildAt(child);
            if (cl != null) {
                cl.restoreInstanceState(mSavedStates);
            }
        }
    }

    public void restoreInstanceStateForRemainingPages() {
        int count = getChildCount();
        for (int i = 0; i < count; i++) {
            if (!mRestoredPages.contains(i)) {
                restoreInstanceStateForChild(i);
            }
        }
        mRestoredPages.clear();
        mSavedStates = null;
    }

    @Override
    public void scrollLeft() {
        if (!workspaceInModalState() && !mIsSwitchingState) {
            super.scrollLeft();
        }
        Folder openFolder = getOpenFolder();
        if (openFolder != null) {
            openFolder.completeDragExit();
        }
    }

    @Override
    public void scrollRight() {
        if (!workspaceInModalState() && !mIsSwitchingState) {
            super.scrollRight();
        }
        Folder openFolder = getOpenFolder();
        if (openFolder != null) {
            openFolder.completeDragExit();
        }
    }

    @Override
    public boolean onEnterScrollArea(int x, int y, int direction) {
        // Ignore the scroll area if we are dragging over the hot seat
        boolean isPortrait = !mLauncher.getDeviceProfile().isLandscape;
        if (mLauncher.getHotseat() != null && isPortrait) {
            Rect r = new Rect();
            mLauncher.getHotseat().getHitRect(r);
            if (r.contains(x, y)) {
                return false;
            }
        }

        boolean result = false;
        if (!workspaceInModalState() && !mIsSwitchingState && getOpenFolder() == null) {
            mInScrollArea = true;

            final int page = getNextPage() +
                       (direction == DragController.SCROLL_LEFT ? -1 : 1);
            // We always want to exit the current layout to ensure parity of enter / exit
            setCurrentDropLayout(null);

            if (0 <= page && page < getChildCount()) {
                // Ensure that we are not dragging over to the custom content screen
                if (getScreenIdForPageIndex(page) == CUSTOM_CONTENT_SCREEN_ID) {
                    return false;
                }

                CellLayout layout = (CellLayout) getChildAt(page);
                setCurrentDragOverlappingLayout(layout);

                // Workspace is responsible for drawing the edge glow on adjacent pages,
                // so we need to redraw the workspace when this may have changed.
                invalidate();
                result = true;
            }
        }
        return result;
    }

    @Override
    public boolean onExitScrollArea() {
        boolean result = false;
        if (mInScrollArea) {
            invalidate();
            CellLayout layout = getCurrentDropLayout();
            setCurrentDropLayout(layout);
            setCurrentDragOverlappingLayout(layout);

            result = true;
            mInScrollArea = false;
        }
        return result;
    }

    private void onResetScrollArea() {
        setCurrentDragOverlappingLayout(null);
        mInScrollArea = false;
    }

    /**
     * Returns a specific CellLayout
     */
    CellLayout getParentCellLayoutForView(View v) {
        ArrayList<CellLayout> layouts = getWorkspaceAndHotseatCellLayouts();
        for (CellLayout layout : layouts) {
            if (layout.getShortcutsAndWidgets().indexOfChild(v) > -1) {
                return layout;
            }
        }
        return null;
    }

    /**
     * Returns a list of all the CellLayouts in the workspace.
     */
    ArrayList<CellLayout> getWorkspaceAndHotseatCellLayouts() {
        ArrayList<CellLayout> layouts = new ArrayList<CellLayout>();
        int screenCount = getChildCount();
        for (int screen = 0; screen < screenCount; screen++) {
            layouts.add(((CellLayout) getChildAt(screen)));
        }
        if (mLauncher.getHotseat() != null) {
            layouts.add(mLauncher.getHotseat().getLayout());
        }
        return layouts;
    }

    /**
     * We should only use this to search for specific children.  Do not use this method to modify
     * ShortcutsAndWidgetsContainer directly. Includes ShortcutAndWidgetContainers from
     * the hotseat and workspace pages
     */
    ArrayList<ShortcutAndWidgetContainer> getAllShortcutAndWidgetContainers() {
        ArrayList<ShortcutAndWidgetContainer> childrenLayouts =
                new ArrayList<ShortcutAndWidgetContainer>();
        int screenCount = getChildCount();
        for (int screen = 0; screen < screenCount; screen++) {
            childrenLayouts.add(((CellLayout) getChildAt(screen)).getShortcutsAndWidgets());
        }
        if (mLauncher.getHotseat() != null) {
            childrenLayouts.add(mLauncher.getHotseat().getLayout().getShortcutsAndWidgets());
        }
        return childrenLayouts;
    }

    public Folder getFolderForTag(final Object tag) {
        return (Folder) getFirstMatch(new ItemOperator() {

            @Override
            public boolean evaluate(ItemInfo info, View v, View parent) {
                return (v instanceof Folder) && (((Folder) v).getInfo() == tag)
                        && ((Folder) v).getInfo().opened;
            }
        });
    }

    public View getHomescreenIconByItemId(final long id) {
        return getFirstMatch(new ItemOperator() {

            @Override
            public boolean evaluate(ItemInfo info, View v, View parent) {
                return info.id == id;
            }
        });
    }

    public View getViewForTag(final Object tag) {
        return getFirstMatch(new ItemOperator() {

            @Override
            public boolean evaluate(ItemInfo info, View v, View parent) {
                return info == tag;
            }
        });
    }

    public LauncherAppWidgetHostView getWidgetForAppWidgetId(final int appWidgetId) {
        return (LauncherAppWidgetHostView) getFirstMatch(new ItemOperator() {

            @Override
            public boolean evaluate(ItemInfo info, View v, View parent) {
                return (info instanceof LauncherAppWidgetInfo) &&
                        ((LauncherAppWidgetInfo) info).appWidgetId == appWidgetId;
            }
        });
    }

    private View getFirstMatch(final ItemOperator operator) {
        final View[] value = new View[1];
        mapOverItems(MAP_NO_RECURSE, new ItemOperator() {
            @Override
            public boolean evaluate(ItemInfo info, View v, View parent) {
                if (operator.evaluate(info, v, parent)) {
                    value[0] = v;
                    return true;
                }
                return false;
            }
        });
        return value[0];
    }

    void clearDropTargets() {
        mapOverItems(MAP_NO_RECURSE, new ItemOperator() {
            @Override
            public boolean evaluate(ItemInfo info, View v, View parent) {
                if (v instanceof DropTarget) {
                    mDragController.removeDropTarget((DropTarget) v);
                }
                // not done, process all the shortcuts
                return false;
            }
        });
    }

    public void disableShortcutsByPackageName(final ArrayList<String> packages,
            final UserHandleCompat user, final int reason) {
        final HashSet<String> packageNames = new HashSet<String>();
        packageNames.addAll(packages);

        mapOverItems(MAP_RECURSE, new ItemOperator() {
            @Override
            public boolean evaluate(ItemInfo info, View v, View parent) {
                if (info instanceof ShortcutInfo && v instanceof BubbleTextView) {
                    ShortcutInfo shortcutInfo = (ShortcutInfo) info;
                    ComponentName cn = shortcutInfo.getTargetComponent();
                    if (user.equals(shortcutInfo.user) && cn != null
                            && packageNames.contains(cn.getPackageName())) {
                        shortcutInfo.isDisabled |= reason;
                        BubbleTextView shortcut = (BubbleTextView) v;
                        shortcut.applyFromShortcutInfo(shortcutInfo, mIconCache);

                        if (parent != null) {
                            parent.invalidate();
                        }
                    }
                }
                // process all the shortcuts
                return false;
            }
        });
    }

    // Removes ALL items that match a given package name, this is usually called when a package
    // has been removed and we want to remove all components (widgets, shortcuts, apps) that
    // belong to that package.
    void removeItemsByPackageName(final ArrayList<String> packages, final UserHandleCompat user) {
        final HashSet<String> packageNames = new HashSet<String>();
        packageNames.addAll(packages);

        // Filter out all the ItemInfos that this is going to affect
        final HashSet<ItemInfo> infos = new HashSet<ItemInfo>();
        final HashSet<ComponentName> cns = new HashSet<ComponentName>();
        ArrayList<CellLayout> cellLayouts = getWorkspaceAndHotseatCellLayouts();
        for (CellLayout layoutParent : cellLayouts) {
            ViewGroup layout = layoutParent.getShortcutsAndWidgets();
            int childCount = layout.getChildCount();
            for (int i = 0; i < childCount; ++i) {
                View view = layout.getChildAt(i);
                infos.add((ItemInfo) view.getTag());
            }
        }
        LauncherModel.ItemInfoFilter filter = new LauncherModel.ItemInfoFilter() {
            @Override
            public boolean filterItem(ItemInfo parent, ItemInfo info,
                                      ComponentName cn) {
                if (packageNames.contains(cn.getPackageName())
                        && info.user.equals(user)) {
                    cns.add(cn);
                    return true;
                }
                return false;
            }
        };
        LauncherModel.filterItemInfos(infos, filter);

        // Remove the affected components
        removeItemsByComponentName(cns, user);
    }

    /**
     * Removes items that match the item info specified. When applications are removed
     * as a part of an update, this is called to ensure that other widgets and application
     * shortcuts are not removed.
     */
    void removeItemsByComponentName(final HashSet<ComponentName> componentNames,
            final UserHandleCompat user) {
        ArrayList<CellLayout> cellLayouts = getWorkspaceAndHotseatCellLayouts();
        for (final CellLayout layoutParent: cellLayouts) {
            final ViewGroup layout = layoutParent.getShortcutsAndWidgets();

            final HashMap<ItemInfo, View> children = new HashMap<ItemInfo, View>();
            for (int j = 0; j < layout.getChildCount(); j++) {
                final View view = layout.getChildAt(j);
                children.put((ItemInfo) view.getTag(), view);
            }

            final ArrayList<View> childrenToRemove = new ArrayList<View>();
            final HashMap<FolderInfo, ArrayList<ShortcutInfo>> folderAppsToRemove =
                    new HashMap<FolderInfo, ArrayList<ShortcutInfo>>();
            LauncherModel.ItemInfoFilter filter = new LauncherModel.ItemInfoFilter() {
                @Override
                public boolean filterItem(ItemInfo parent, ItemInfo info,
                                          ComponentName cn) {
                    if (parent instanceof FolderInfo) {
                        if (componentNames.contains(cn) && info.user.equals(user)) {
                            FolderInfo folder = (FolderInfo) parent;
                            ArrayList<ShortcutInfo> appsToRemove;
                            if (folderAppsToRemove.containsKey(folder)) {
                                appsToRemove = folderAppsToRemove.get(folder);
                            } else {
                                appsToRemove = new ArrayList<ShortcutInfo>();
                                folderAppsToRemove.put(folder, appsToRemove);
                            }
                            appsToRemove.add((ShortcutInfo) info);
                            return true;
                        }
                    } else {
                        if (componentNames.contains(cn) && info.user.equals(user)) {
                            childrenToRemove.add(children.get(info));
                            return true;
                        }
                    }
                    return false;
                }
            };
            LauncherModel.filterItemInfos(children.keySet(), filter);

            // Remove all the apps from their folders
            for (FolderInfo folder : folderAppsToRemove.keySet()) {
                ArrayList<ShortcutInfo> appsToRemove = folderAppsToRemove.get(folder);
                for (ShortcutInfo info : appsToRemove) {
                    folder.remove(info);
                }
            }

            // Remove all the other children
            for (View child : childrenToRemove) {
                // Note: We can not remove the view directly from CellLayoutChildren as this
                // does not re-mark the spaces as unoccupied.
                layoutParent.removeViewInLayout(child);
                if (child instanceof DropTarget) {
                    mDragController.removeDropTarget((DropTarget) child);
                }
            }

            if (childrenToRemove.size() > 0) {
                layout.requestLayout();
                layout.invalidate();
            }
        }

        // Strip all the empty screens
        stripEmptyScreens();
    }

    interface ItemOperator {
        /**
         * Process the next itemInfo, possibly with side-effect on {@link ItemOperator#value}.
         *
         * @param info info for the shortcut
         * @param view view for the shortcut
         * @param parent containing folder, or null
         * @return true if done, false to continue the map
         */
        public boolean evaluate(ItemInfo info, View view, View parent);
    }

    /**
     * Map the operator over the shortcuts and widgets, return the first-non-null value.
     *
     * @param recurse true: iterate over folder children. false: op get the folders themselves.
     * @param op the operator to map over the shortcuts
     */
    void mapOverItems(boolean recurse, ItemOperator op) {
        ArrayList<ShortcutAndWidgetContainer> containers = getAllShortcutAndWidgetContainers();
        final int containerCount = containers.size();
        for (int containerIdx = 0; containerIdx < containerCount; containerIdx++) {
            ShortcutAndWidgetContainer container = containers.get(containerIdx);
            // map over all the shortcuts on the workspace
            final int itemCount = container.getChildCount();
            for (int itemIdx = 0; itemIdx < itemCount; itemIdx++) {
                View item = container.getChildAt(itemIdx);
                ItemInfo info = (ItemInfo) item.getTag();
                if (recurse && info instanceof FolderInfo && item instanceof FolderIcon) {
                    FolderIcon folder = (FolderIcon) item;
                    ArrayList<View> folderChildren = folder.getFolder().getItemsInReadingOrder();
                    // map over all the children in the folder
                    final int childCount = folderChildren.size();
                    for (int childIdx = 0; childIdx < childCount; childIdx++) {
                        View child = folderChildren.get(childIdx);
                        info = (ItemInfo) child.getTag();
                        if (op.evaluate(info, child, folder)) {
                            return;
                        }
                    }
                } else {
                    if (op.evaluate(info, item, null)) {
                        return;
                    }
                }
            }
        }
    }

    void updateShortcuts(ArrayList<ShortcutInfo> shortcuts) {
        final HashSet<ShortcutInfo> updates = new HashSet<ShortcutInfo>(shortcuts);
        mapOverItems(MAP_RECURSE, new ItemOperator() {
            @Override
            public boolean evaluate(ItemInfo info, View v, View parent) {
                if (info instanceof ShortcutInfo && v instanceof BubbleTextView &&
                        updates.contains(info)) {
                    ShortcutInfo si = (ShortcutInfo) info;
                    BubbleTextView shortcut = (BubbleTextView) v;
                    boolean oldPromiseState = getTextViewIcon(shortcut)
                            instanceof PreloadIconDrawable;
                    shortcut.applyFromShortcutInfo(si, mIconCache,
                            si.isPromise() != oldPromiseState);

                    if (parent != null) {
                        parent.invalidate();
                    }
                }
                // process all the shortcuts
                return false;
            }
        });
    }

    public void removeAbandonedPromise(String packageName, UserHandleCompat user) {
        ArrayList<String> packages = new ArrayList<String>(1);
        packages.add(packageName);
        LauncherModel.deletePackageFromDatabase(mLauncher, packageName, user);
        removeItemsByPackageName(packages, user);
    }

    public void updateRestoreItems(final HashSet<ItemInfo> updates) {
        mapOverItems(MAP_RECURSE, new ItemOperator() {
            @Override
            public boolean evaluate(ItemInfo info, View v, View parent) {
                if (info instanceof ShortcutInfo && v instanceof BubbleTextView
                        && updates.contains(info)) {
                    ((BubbleTextView) v).applyState(false);
                } else if (v instanceof PendingAppWidgetHostView
                        && info instanceof LauncherAppWidgetInfo
                        && updates.contains(info)) {
                    ((PendingAppWidgetHostView) v).applyState();
                }
                // process all the shortcuts
                return false;
            }
        });
    }

    void widgetsRestored(ArrayList<LauncherAppWidgetInfo> changedInfo) {
        if (!changedInfo.isEmpty()) {
            DeferredWidgetRefresh widgetRefresh = new DeferredWidgetRefresh(changedInfo,
                    mLauncher.getAppWidgetHost());
            if (LauncherModel.getProviderInfo(getContext(),
                    changedInfo.get(0).providerName,
                    changedInfo.get(0).user) != null) {
                // Re-inflate the widgets which have changed status
                widgetRefresh.run();
            } else {
                // widgetRefresh will automatically run when the packages are updated.
                // For now just update the progress bars
                for (LauncherAppWidgetInfo info : changedInfo) {
                    if (info.hostView instanceof PendingAppWidgetHostView) {
                        info.installProgress = 100;
                        ((PendingAppWidgetHostView) info.hostView).applyState();
                    }
                }
            }
        }
    }

    private void moveToScreen(int page, boolean animate) {
        if (!workspaceInModalState()) {
            if (animate) {
                snapToPage(page);
            } else {
                setCurrentPage(page);
            }
        }
        View child = getChildAt(page);
        if (child != null) {
            child.requestFocus();
        }
    }

    void moveToDefaultScreen(boolean animate) {
        moveToScreen(mDefaultPage, animate);
    }

    void moveToCustomContentScreen(boolean animate) {
        if (hasCustomContent()) {
            int ccIndex = getPageIndexForScreenId(CUSTOM_CONTENT_SCREEN_ID);
            if (animate) {
                snapToPage(ccIndex);
            } else {
                setCurrentPage(ccIndex);
            }
            View child = getChildAt(ccIndex);
            if (child != null) {
                child.requestFocus();
            }
         }
        exitWidgetResizeMode();
    }

    @Override
    protected PageIndicator.PageMarkerResources getPageIndicatorMarker(int pageIndex) {
        long screenId = getScreenIdForPageIndex(pageIndex);
        if (screenId == EXTRA_EMPTY_SCREEN_ID) {
            int count = mScreenOrder.size() - numCustomPages();
            if (count > 1) {
                return new PageIndicator.PageMarkerResources(R.drawable.ic_pageindicator_current,
                        R.drawable.ic_pageindicator_add);
            }
        }

        return super.getPageIndicatorMarker(pageIndex);
    }

    protected String getPageIndicatorDescription() {
        String settings = getResources().getString(R.string.settings_button_text);
        return getCurrentPageDescription() + ", " + settings;
    }

    protected String getCurrentPageDescription() {
        if (hasCustomContent() && getNextPage() == 0) {
            return mCustomContentDescription;
        }
        int page = (mNextPage != INVALID_PAGE) ? mNextPage : mCurrentPage;
        return getPageDescription(page);
    }

    private String getPageDescription(int page) {
        int delta = numCustomPages();
        return String.format(getContext().getString(R.string.workspace_scroll_format),
                page + 1 - delta, getChildCount() - delta);
    }

    public void getLocationInDragLayer(int[] loc) {
        mLauncher.getDragLayer().getLocationInDragLayer(this, loc);
    }

    @Override
    public void fillInLaunchSourceData(Bundle sourceData) {
        sourceData.putString(Stats.SOURCE_EXTRA_CONTAINER, Stats.CONTAINER_HOMESCREEN);
        sourceData.putInt(Stats.SOURCE_EXTRA_CONTAINER_PAGE, getCurrentPage());
    }

    /**
     * Used as a workaround to ensure that the AppWidgetService receives the
     * PACKAGE_ADDED broadcast before updating widgets.
     */
    private class DeferredWidgetRefresh implements Runnable {
        private final ArrayList<LauncherAppWidgetInfo> mInfos;
        private final LauncherAppWidgetHost mHost;
        private final Handler mHandler;

        private boolean mRefreshPending;

        public DeferredWidgetRefresh(ArrayList<LauncherAppWidgetInfo> infos,
                LauncherAppWidgetHost host) {
            mInfos = infos;
            mHost = host;
            mHandler = new Handler();
            mRefreshPending = true;

            mHost.addProviderChangeListener(this);
            // Force refresh after 10 seconds, if we don't get the provider changed event.
            // This could happen when the provider is no longer available in the app.
            mHandler.postDelayed(this, 10000);
        }

        @Override
        public void run() {
            mHost.removeProviderChangeListener(this);
            mHandler.removeCallbacks(this);

            if (!mRefreshPending) {
                return;
            }

            mRefreshPending = false;

            for (LauncherAppWidgetInfo info : mInfos) {
                if (info.hostView instanceof PendingAppWidgetHostView) {
                    PendingAppWidgetHostView view = (PendingAppWidgetHostView) info.hostView;
                    mLauncher.removeAppWidget(info);

                    CellLayout cl = (CellLayout) view.getParent().getParent();
                    // Remove the current widget
                    cl.removeView(view);
                    mLauncher.bindAppWidget(info);
                }
            }
        }
    }
}<|MERGE_RESOLUTION|>--- conflicted
+++ resolved
@@ -1992,19 +1992,11 @@
      * Sets the current workspace {@link State}, returning an animation transitioning the workspace
      * to that new state.
      */
-<<<<<<< HEAD
     public Animator setStateWithAnimation(State toState, boolean animated,
-            boolean hasOverlaySearchBar, HashMap<View, Integer> layerViews) {
-        // Create the animation to the new state
-        Animator workspaceAnim =  mStateTransitionAnimation.getAnimationToState(mState,
-                toState, animated, hasOverlaySearchBar, layerViews);
-=======
-    public Animator setStateWithAnimation(State toState, int toPage, boolean animated,
             HashMap<View, Integer> layerViews) {
         // Create the animation to the new state
         Animator workspaceAnim =  mStateTransitionAnimation.getAnimationToState(mState,
-                toState, toPage, animated, layerViews);
->>>>>>> 0ad33066
+                toState, animated, layerViews);
 
         // Update the current state
         mState = toState;
